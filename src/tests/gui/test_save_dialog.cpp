--- conflicted
+++ resolved
@@ -123,11 +123,7 @@
 			BOOST_CHECK_MESSAGE(press_return_after->is_fired(), "get_save_name returned before 2nd enter event was sent");
 			BOOST_CHECK_MESSAGE(!release_return_after->is_fired(), "get_save_name returned after 2nd release event was sent");
 			*/
-<<<<<<< HEAD
-			remove((filesystem::get_saves_dir() + "/" + fname + ".gz").c_str());
-=======
 			filesystem::delete_file(filesystem::get_saves_dir() + "/" + fname + ".gz");
->>>>>>> a27b2ff4
 		}
 
 	BOOST_AUTO_TEST_SUITE_END()
