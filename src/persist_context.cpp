--- conflicted
+++ resolved
@@ -178,11 +178,7 @@
 	std::string cfg_name = get_persist_cfg_name(namespace_.root_);
 	if (!cfg_name.empty()) {
 		if (cfg_.empty()) {
-<<<<<<< HEAD
-			success = filesystem::delete_directory(cfg_name);
-=======
 			success = filesystem::delete_file(cfg_name);
->>>>>>> a27b2ff4
 		} else {
 			filesystem::scoped_ostream out = filesystem::ostream_file(cfg_name);
 			if (!out->fail())
