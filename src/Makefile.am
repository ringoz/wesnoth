SUBDIRS = .

if SERVER
SUBDIRS += server
endif

if TOOLS
SUBDIRS += tools
endif

bin_PROGRAMS = wesnoth

if EDITOR
bin_PROGRAMS += wesnoth_editor
endif

if WZIP
SUBDIRS += zip
endif

pkgdatadir=$(datadir)/@DATADIR@

localedir=$(datadir)/locale

#############################################################################
#    Wesnoth                                                                #
#############################################################################

wesnoth_SOURCES = about.cpp \
                  actions.cpp \
		  ai.cpp \
		  ai_attack.cpp \
		  ai_move.cpp \
		  builder.cpp \
		  cavegen.cpp \
		  clipboard.cpp \
		  config.cpp \
		  cursor.cpp \
		  dialogs.cpp \
		  display.cpp \
		  events.cpp \
		  filesystem.cpp \
		  font.cpp \
		  game.cpp \
		  game_config.cpp \
		  game_events.cpp \
		  gamestatus.cpp \
		  halo.cpp \
          help.cpp \
		  hotkeys.cpp \
		  image.cpp \
		  intro.cpp \
		  key.cpp \
		  language.cpp \
		  log.cpp \
		  map.cpp \
		  map_label.cpp \
		  mapgen.cpp \
		  mapgen_dialog.cpp \
		  mouse.cpp \
		  multiplayer.cpp \
		  multiplayer_client.cpp \
		  multiplayer_connect.cpp \
		  multiplayer_lobby.cpp \
		  network.cpp \
		  pathfind.cpp \
		  playlevel.cpp \
		  playturn.cpp \
		  preferences.cpp \
		  race.cpp \
		  replay.cpp \
		  reports.cpp \
		  sdl_utils.cpp \
		  show_dialog.cpp \
		  sound.cpp \
		  statistics.cpp \
		  team.cpp \
		  terrain.cpp \
		  theme.cpp \
		  titlescreen.cpp \
		  tooltips.cpp \
		  unit.cpp \
		  unit_display.cpp \
		  unit_types.cpp \
		  video.cpp \
		  widgets/button.cpp \
		  widgets/file_chooser.cpp \
		  widgets/combo.cpp \
		  widgets/menu.cpp \
		  widgets/progressbar.cpp \
		  widgets/scrollbar.cpp \
		  widgets/slider.cpp \
		  widgets/textbox.cpp \
		  widgets/widget.cpp \
		  about.hpp \
		  actions.hpp \
		  ai.hpp \
		  ai_attack.hpp \
		  ai_move.hpp \
		  animated.hpp \
		  array.hpp \
		  builder.hpp \
		  cavegen.hpp \
		  clipboard.hpp \
		  cursor.hpp \
		  config.hpp \
		  dialogs.hpp \
		  display.hpp \
		  events.hpp \
		  filesystem.hpp \
		  font.hpp \
		  game.hpp \
		  game_config.hpp \
		  game_events.hpp \
		  gamestatus.hpp \
		  halo.hpp \
          help.hpp \
		  hotkeys.hpp \
		  image.hpp \
		  intro.hpp \
		  key.hpp \
		  language.hpp \
		  log.hpp \
		  map.hpp \
		  map_label.hpp \
		  mapgen.hpp \
		  mapgen_dialog.hpp \
		  mouse.hpp \
		  multiplayer.hpp \
		  multiplayer_client.hpp \
		  multiplayer_connect.hpp \
		  multiplayer_lobby.hpp \
		  network.hpp \
		  pathfind.hpp \
		  playlevel.hpp \
		  playturn.hpp \
		  preferences.hpp \
		  race.hpp \
		  replay.hpp \
		  reports.hpp \
		  scoped_resource.hpp \
		  sdl_utils.hpp \
		  show_dialog.hpp \
		  sound.hpp \
		  statistics.hpp \
		  team.hpp \
		  terrain.hpp \
		  theme.hpp \
		  titlescreen.hpp \
		  tooltips.hpp \
		  unit.hpp \
		  unit_display.hpp \
		  unit_types.hpp \
		  util.hpp \
		  video.hpp \
		  widgets/button.hpp \
		  widgets/file_chooser.hpp \
		  widgets/combo.hpp \
		  widgets/menu.hpp \
		  widgets/progressbar.hpp \
		  widgets/scrollbar.hpp \
		  widgets/slider.hpp \
		  widgets/textbox.hpp \
		  widgets/widget.hpp

#############################################################################
#    Editor                                                                 #
#############################################################################

wesnoth_editor_SOURCES = editor/editor.cpp \
			 editor/editor_layout.cpp \
			 editor/map_manip.cpp \
			 editor/editor_palettes.cpp \
			 editor/editor_main.cpp \
			 editor/editor_dialogs.cpp \
			 editor/editor_undo.cpp \
			 about.cpp \
			 actions.cpp \
			 ai.cpp \
			 ai_attack.cpp \
			 ai_move.cpp \
		         builder.cpp \
		 	 cavegen.cpp \
			 clipboard.cpp \
			 config.cpp \
			 cursor.cpp \
			 dialogs.cpp \
			 display.cpp \
			 events.cpp \
			 filesystem.cpp \
			 font.cpp \
			 game_config.cpp \
			 game_events.cpp \
			 gamestatus.cpp \
			 halo.cpp \
             help.cpp \
			 hotkeys.cpp \
			 image.cpp \
			 intro.cpp \
			 key.cpp \
			 language.cpp \
			 log.cpp \
		         map_label.cpp \
			 map.cpp \
			 mapgen.cpp \
			 mapgen_dialog.cpp \
			 mouse.cpp \
			 network.cpp \
			 pathfind.cpp \
			 playlevel.cpp \
			 playturn.cpp \
			 preferences.cpp \
			 race.cpp \
			 replay.cpp \
			 reports.cpp \
			 sdl_utils.cpp \
			 show_dialog.cpp \
			 sound.cpp \
			 statistics.cpp \
			 team.cpp \
			 terrain.cpp \
			 theme.cpp \
			 tooltips.cpp \
			 unit.cpp \
		         unit_display.cpp \
			 unit_types.cpp \
			 video.cpp \
			 widgets/button.cpp \
			 widgets/file_chooser.cpp \
			 widgets/menu.cpp \
			 widgets/progressbar.cpp \
			 widgets/textbox.cpp \
			 widgets/scrollbar.cpp \
			 widgets/slider.cpp \
			 widgets/widget.cpp \
			 editor/editor.hpp \
			 editor/editor_layout.hpp \
			 editor/map_manip.hpp \
			 editor/editor_palettes.hpp \
			 editor/editor_dialogs.hpp \
			 editor/editor_undo.hpp \
			 about.hpp \
			 actions.hpp \
			 ai.hpp \
			 ai_attack.hpp \
			 ai_move.hpp \
			 array.hpp \
		         builder.hpp \
		 	 cavegen.hpp \
			 clipboard.hpp \
			 config.hpp \
			 cursor.hpp \
			 dialogs.hpp \
			 display.hpp \
			 events.hpp \
			 filesystem.hpp \
			 font.hpp \
			 game_config.hpp \
			 game_events.hpp \
			 gamestatus.hpp \
			 halo.hpp \
             help.hpp \
			 hotkeys.hpp \
			 image.hpp \
			 intro.hpp \
			 key.hpp \
			 language.hpp \
			 log.hpp \
			 map_label.hpp \
			 map.hpp \
			 mapgen.hpp \
			 mapgen_dialog.hpp \
			 mouse.hpp \
			 network.hpp \
			 pathfind.hpp \
			 playlevel.hpp \
			 playturn.hpp \
			 preferences.hpp \
			 race.hpp \
			 replay.hpp \
			 reports.hpp \
			 sdl_utils.hpp \
			 show_dialog.hpp \
			 sound.hpp \
			 statistics.hpp \
			 team.hpp \
			 terrain.hpp \
			 theme.hpp \
			 tooltips.hpp \
			 unit.hpp \
		         unit_display.hpp \
			 unit_types.hpp \
			 video.hpp \
			 widgets/button.hpp \
			 widgets/file_chooser.hpp \
			 widgets/menu.hpp \
			 widgets/progressbar.hpp \
			 widgets/textbox.hpp \
			 widgets/scrollbar.hpp \
			 widgets/slider.hpp \
			 widgets/widget.hpp

<<<<<<< HEAD
AM_CXXFLAGS = @SDL_CFLAGS@ -DWESNOTH_PATH=\"$(pkgdatadir)\"
=======
AM_CXXFLAGS = @SDL_CFLAGS@ -DWESNOTH_PATH=\"$(pkgdatadir)\" -DLOCALEDIR=\"$(localedir)\" \
	-I../intl -I$(top_srcdir)/intl
>>>>>>> f86744af

if X11
    CXXFLAGS += -D_X11 @X_CFLAGS@
endif
if GCC
    CXXFLAGS += -fno-omit-frame-pointer
endif

LIBS = @SDL_LIBS@ @SDL_IMAGE_LIBS@ @SDL_MIXER_LIBS@ @SDL_NET_LIBS@ \
	@SDL_TTF_LIBS@ @LIBINTL@

if STATIC
LIBS += -static -L/usr/lib -Wl,-rpath,/usr/lib -L/usr/X11R6/lib -lSDL_image \
-lSDL_mixer -lSDL_net -lSDL_ttf -lSDL -lpthread -ldl -laudio -lXt -lX11 -lXext \
-lSDL_image -lSDL_mixer -lSDL_net -lSDL_ttf -lstdc++ -lm -lSM -lICE -ljpeg \
-lpng -lz -lvorbisfile -lvorbis -logg -lsmpeg -lfreetype
endif<|MERGE_RESOLUTION|>--- conflicted
+++ resolved
@@ -300,12 +300,8 @@
 			 widgets/slider.hpp \
 			 widgets/widget.hpp
 
-<<<<<<< HEAD
-AM_CXXFLAGS = @SDL_CFLAGS@ -DWESNOTH_PATH=\"$(pkgdatadir)\"
-=======
 AM_CXXFLAGS = @SDL_CFLAGS@ -DWESNOTH_PATH=\"$(pkgdatadir)\" -DLOCALEDIR=\"$(localedir)\" \
 	-I../intl -I$(top_srcdir)/intl
->>>>>>> f86744af
 
 if X11
     CXXFLAGS += -D_X11 @X_CFLAGS@
