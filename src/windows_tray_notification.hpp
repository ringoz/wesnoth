<<<<<<< HEAD
/*
   Copyright (C) 2013 by Maxim Biro <nurupo.contributions@gmail.com>
   Part of the Battle for Wesnoth Project http://www.wesnoth.org/

   This program is free software; you can redistribute it and/or modify
   it under the terms of the GNU General Public License as published by
   the Free Software Foundation; either version 2 of the License, or
   (at your option) any later version.
   This program is distributed in the hope that it will be useful,
   but WITHOUT ANY WARRANTY.

   See the COPYING file for more details.
*/

#ifndef WINDOWS_TRAY_NOTIFICATION_HPP_INCLUDED
#define WINDOWS_TRAY_NOTIFICATION_HPP_INCLUDED

#include <SDL.h>
#include <string>
//forces to call Unicode winapi functions instead of ASCII (default)
#ifndef UNICODE
#define UNICODE
#endif
//defines that mingw misses
#ifndef _WIN32_IE
    #define _WIN32_IE 0x0600 //specifying target platform to be Windows XP and higher
#endif
#ifndef NIIF_USER
    #define NIIF_USER 0x00000004
#endif
#ifndef NIN_BALLOONTIMEOUT
    #define NIN_BALLOONTIMEOUT (WM_USER + 4)
#endif
#ifndef NIN_BALLOONUSERCLICK
    #define NIN_BALLOONUSERCLICK (WM_USER + 5)
#endif
// ShellAPI.h should be included after Windows.h only!
#include <windows.h>
#include <shellapi.h>

class windows_tray_notification {
public:
	/**
	* Displays a tray notification.
	* When user clicks on the notification popup, the user switches to the wesnoth window.
	*
	* @param title Title of a notification. Gets truncated if longer than 64 characters, including
	*           the terminating null character.
	* @param message Message of a notification. Gets truncated if longer than 256 characters, including
	*           the terminating null character.
	*
	* @return True if message was shown successfully, False otherwise.
	*/
	static bool show(std::string title, std::string message);

	/**
	* Frees resources when a notification disappears, switches user to the wesnoth
	* window if the notification popup was clicked by user.
	*
	* @param event System event.
	*/
	static void handle_system_event(const SDL_Event& event);

private:
	static NOTIFYICONDATA* nid;
	static bool message_reset;
	static const int ICON_ID = 1007; // just a random number
	static const unsigned int WM_TRAYNOTIFY = 32868; // WM_APP+100
	static const size_t MAX_TITLE_LENGTH = 63; // 64 including the terminating null character
	static const size_t MAX_MESSAGE_LENGTH = 255; // 256 including the terminating null character

	static bool create_tray_icon();
	static void destroy_tray_icon();
	static bool set_tray_message(const std::string& title, const std::string& message);
	static void adjust_length(std::string& title, std::string& message);
	static HWND get_window_handle();
	static void switch_to_wesnoth_window();
	static std::wstring string_to_wstring(const std::string& string);

	explicit windows_tray_notification();
	windows_tray_notification(const windows_tray_notification& w);
	windows_tray_notification& operator=(const windows_tray_notification& w);
};

#endif // WINDOWS_TRAY_NOTIFICATION_HPP_INCLUDED
=======
/*
   Copyright (C) 2013 - 2014 by Maxim Biro <nurupo.contributions@gmail.com>
   Part of the Battle for Wesnoth Project http://www.wesnoth.org/

   This program is free software; you can redistribute it and/or modify
   it under the terms of the GNU General Public License as published by
   the Free Software Foundation; either version 2 of the License, or
   (at your option) any later version.
   This program is distributed in the hope that it will be useful,
   but WITHOUT ANY WARRANTY.

   See the COPYING file for more details.
*/

#ifndef WINDOWS_TRAY_NOTIFICATION_HPP_INCLUDED
#define WINDOWS_TRAY_NOTIFICATION_HPP_INCLUDED

#include <SDL.h>
#include <string>
//forces to call Unicode winapi functions instead of ASCII (default)
#ifndef UNICODE
#define UNICODE
#endif
//defines that mingw misses
#ifndef _WIN32_IE
    #define _WIN32_IE 0x0600 //specifying target platform to be Windows XP and higher
#endif
#ifndef NIIF_USER
    #define NIIF_USER 0x00000004
#endif
#ifndef NIN_BALLOONTIMEOUT
    #define NIN_BALLOONTIMEOUT (WM_USER + 4)
#endif
#ifndef NIN_BALLOONUSERCLICK
    #define NIN_BALLOONUSERCLICK (WM_USER + 5)
#endif
// ShellAPI.h should be included after Windows.h only!
#include <windows.h>
#include <shellapi.h>

class windows_tray_notification {
public:
	/**
	* Displays a tray notification.
	* When user clicks on the notification popup, the user switches to the wesnoth window.
	*
	* @param title Title of a notification. Gets truncated if longer than 64 characters, including
	*           the terminating null character.
	* @param message Message of a notification. Gets truncated if longer than 256 characters, including
	*           the terminating null character.
	*
	* @return True if message was shown successfully, False otherwise.
	*/
	static bool show(std::string title, std::string message);

	/**
	* Frees resources when a notification disappears, switches user to the wesnoth
	* window if the notification popup was clicked by user.
	*
	* @param event System event.
	*/
	static void handle_system_event(const SDL_Event& event);

private:
	static NOTIFYICONDATA* nid;
	static bool message_reset;
	static const int ICON_ID = 1007; // just a random number
	static const unsigned int WM_TRAYNOTIFY = 32868; // WM_APP+100
	static const size_t MAX_TITLE_LENGTH = 63; // 64 including the terminating null character
	static const size_t MAX_MESSAGE_LENGTH = 255; // 256 including the terminating null character

	static bool create_tray_icon();
	static void destroy_tray_icon();
	static bool set_tray_message(const std::string& title, const std::string& message);
	static void adjust_length(std::string& title, std::string& message);
	static HWND get_window_handle();
	static void switch_to_wesnoth_window();
	static std::wstring string_to_wstring(const std::string& string, size_t maxlength);

	explicit windows_tray_notification();
	windows_tray_notification(const windows_tray_notification& w);
	windows_tray_notification& operator=(const windows_tray_notification& w);
};

#endif // WINDOWS_TRAY_NOTIFICATION_HPP_INCLUDED
>>>>>>> a29ba939
<|MERGE_RESOLUTION|>--- conflicted
+++ resolved
@@ -1,90 +1,3 @@
-<<<<<<< HEAD
-/*
-   Copyright (C) 2013 by Maxim Biro <nurupo.contributions@gmail.com>
-   Part of the Battle for Wesnoth Project http://www.wesnoth.org/
-
-   This program is free software; you can redistribute it and/or modify
-   it under the terms of the GNU General Public License as published by
-   the Free Software Foundation; either version 2 of the License, or
-   (at your option) any later version.
-   This program is distributed in the hope that it will be useful,
-   but WITHOUT ANY WARRANTY.
-
-   See the COPYING file for more details.
-*/
-
-#ifndef WINDOWS_TRAY_NOTIFICATION_HPP_INCLUDED
-#define WINDOWS_TRAY_NOTIFICATION_HPP_INCLUDED
-
-#include <SDL.h>
-#include <string>
-//forces to call Unicode winapi functions instead of ASCII (default)
-#ifndef UNICODE
-#define UNICODE
-#endif
-//defines that mingw misses
-#ifndef _WIN32_IE
-    #define _WIN32_IE 0x0600 //specifying target platform to be Windows XP and higher
-#endif
-#ifndef NIIF_USER
-    #define NIIF_USER 0x00000004
-#endif
-#ifndef NIN_BALLOONTIMEOUT
-    #define NIN_BALLOONTIMEOUT (WM_USER + 4)
-#endif
-#ifndef NIN_BALLOONUSERCLICK
-    #define NIN_BALLOONUSERCLICK (WM_USER + 5)
-#endif
-// ShellAPI.h should be included after Windows.h only!
-#include <windows.h>
-#include <shellapi.h>
-
-class windows_tray_notification {
-public:
-	/**
-	* Displays a tray notification.
-	* When user clicks on the notification popup, the user switches to the wesnoth window.
-	*
-	* @param title Title of a notification. Gets truncated if longer than 64 characters, including
-	*           the terminating null character.
-	* @param message Message of a notification. Gets truncated if longer than 256 characters, including
-	*           the terminating null character.
-	*
-	* @return True if message was shown successfully, False otherwise.
-	*/
-	static bool show(std::string title, std::string message);
-
-	/**
-	* Frees resources when a notification disappears, switches user to the wesnoth
-	* window if the notification popup was clicked by user.
-	*
-	* @param event System event.
-	*/
-	static void handle_system_event(const SDL_Event& event);
-
-private:
-	static NOTIFYICONDATA* nid;
-	static bool message_reset;
-	static const int ICON_ID = 1007; // just a random number
-	static const unsigned int WM_TRAYNOTIFY = 32868; // WM_APP+100
-	static const size_t MAX_TITLE_LENGTH = 63; // 64 including the terminating null character
-	static const size_t MAX_MESSAGE_LENGTH = 255; // 256 including the terminating null character
-
-	static bool create_tray_icon();
-	static void destroy_tray_icon();
-	static bool set_tray_message(const std::string& title, const std::string& message);
-	static void adjust_length(std::string& title, std::string& message);
-	static HWND get_window_handle();
-	static void switch_to_wesnoth_window();
-	static std::wstring string_to_wstring(const std::string& string);
-
-	explicit windows_tray_notification();
-	windows_tray_notification(const windows_tray_notification& w);
-	windows_tray_notification& operator=(const windows_tray_notification& w);
-};
-
-#endif // WINDOWS_TRAY_NOTIFICATION_HPP_INCLUDED
-=======
 /*
    Copyright (C) 2013 - 2014 by Maxim Biro <nurupo.contributions@gmail.com>
    Part of the Battle for Wesnoth Project http://www.wesnoth.org/
@@ -169,5 +82,4 @@
 	windows_tray_notification& operator=(const windows_tray_notification& w);
 };
 
-#endif // WINDOWS_TRAY_NOTIFICATION_HPP_INCLUDED
->>>>>>> a29ba939
+#endif // WINDOWS_TRAY_NOTIFICATION_HPP_INCLUDED