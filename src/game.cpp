--- conflicted
+++ resolved
@@ -502,11 +502,7 @@
 	}
 
 	const cursor::manager cursor_manager;
-<<<<<<< HEAD
 #if defined(_X11) && !defined(__APPLE__)
-=======
-#ifdef _X11
->>>>>>> f86744af
 	SDL_EventState(SDL_SYSWMEVENT, SDL_ENABLE);
 #endif
 
