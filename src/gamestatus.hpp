--- conflicted
+++ resolved
@@ -55,7 +55,6 @@
 
 class wml_menu_item
 {
-<<<<<<< HEAD
 public:
 	explicit wml_menu_item(const std::string& id, const config* cfg=NULL);
 
@@ -80,6 +79,10 @@
 	/// Updates *this based on @a vcfg.
 	void update(const vconfig & vcfg);
 
+    //TODO: fix these
+	config default_hotkey;
+	bool use_hotkey;
+	bool use_wml_menu;
 private:
 	/// The id of this menu item.
 	const std::string item_id_;
@@ -99,20 +102,6 @@
 	vconfig filter_location_;	// When used, we need a vconfig instead of a config.
 	/// Actions to take when this item is chosen.
 	config command_;
-=======
-	wml_menu_item(const std::string& id, const config* cfg=NULL);
-	std::string name;
-	const std::string event_id;
-	std::string image;
-	t_string description;
-	bool needs_select;
-	config show_if;
-	config filter_location;
-	config command;
-	config default_hotkey;
-	bool use_hotkey;
-	bool use_wml_menu;
->>>>>>> 83020d47
 };
 
 /// A container of wml_menu_item.
