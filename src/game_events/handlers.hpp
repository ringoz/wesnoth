/*
   Copyright (C) 2003 - 2016 by David White <dave@whitevine.net>
   Part of the Battle for Wesnoth Project http://www.wesnoth.org/

   This program is free software; you can redistribute it and/or modify
   it under the terms of the GNU General Public License as published by
   the Free Software Foundation; either version 2 of the License, or
   (at your option) any later version.
   This program is distributed in the hope that it will be useful,
   but WITHOUT ANY WARRANTY.

   See the COPYING file for more details.
*/

/**
 * @file
 * Define the handlers for the game's events mechanism.
 *
 * Events might be units moving or fighting, or when victory or defeat occurs.
 * A scenario's configuration file will define actions to take when certain events occur.
 * This module is responsible for tracking these definitions.
 */

#ifndef GAME_EVENTS_HANDLERS_H_INCLUDED
#define GAME_EVENTS_HANDLERS_H_INCLUDED

#include "config.hpp"
#include "utils/smart_list.hpp"

<<<<<<< HEAD
=======
#include <memory>
>>>>>>> 5588642c
#include <set>
#include <string>

class game_data;
class game_lua_kernel;

namespace game_events
{
	struct queued_event;
	class event_handler;  // Defined a few lines down.
	class manager;

	/// Shared pointer to handler objects.
	typedef std::shared_ptr<event_handler> handler_ptr;
	/// Storage of event handlers.
	typedef std::vector<handler_ptr> handler_vec;


	class event_handler
	{
		public:
			event_handler(const config &cfg, bool is_menu_item,
			              handler_vec::size_type index, manager &);

			/// The index of *this should only be of interest when controlling iterations.
			handler_vec::size_type index() const { return index_; }

			bool matches_name(const std::string& name, const game_data * data) const;

			bool is_menu_item() const { return is_menu_item_; }

			/// Disables *this, removing it from the game.
			void disable();
			void handle_event(const queued_event& event_info, handler_ptr& handler_p, game_lua_kernel &);

			const config &get_config() const { return cfg_; }

		private:
			bool first_time_only_;
			bool is_menu_item_;
			handler_vec::size_type index_;
			manager * man_;
			config cfg_;
	};


	/// This is a wrapper for a list of weak pointers to handlers. It allows forward
	/// iterations of the list, with each element returned as a shared pointer.
	/// (Weak pointers that fail to lock are silently removed from the list.) These
	/// iterations can be used recursively, even when the innermost iteration might
	/// erase arbitrary elements from the list.
	///
	/// The interface is not the standard list interface because that would be
	/// inconvenient. The functionality implemented is that required by Wesnoth.
	class  handler_list
	{
		/// The weak pointers that are used internally.
		typedef std::weak_ptr<event_handler> internal_ptr;
		/// The underlying list.
		typedef utils::smart_list<internal_ptr> list_t;

	public: // types
		/// Handler list iterators are rather limited. They can be constructed
		/// from a reference iterator (not default constructed), incremented,
		/// and dereferenced. Consecutive dereferences are not guaranteed to
		/// return the same element (if the list mutates between them, the next
		/// element might be returned). An increment guarantees that the next
		/// dereference will differ from the previous (unless at the end of the
		/// list). The end of the list is indicated by dereferencing to a null
		/// pointer.
		class iterator
		{
			/// The current element.
			list_t::iterator iter_;

		public:
			/// Initialized constructor (to be called by handler_list).
			explicit iterator(const list_t::iterator & base_iter) :
				iter_(base_iter)
			{}

			/// Increment.
			iterator & operator++()            { ++iter_; return *this; }
			/// Dereference.
			handler_ptr operator*();
		};
		friend class iterator;
		typedef iterator const_iterator;

	public: // functions
		/// Default constructor.
		/// Note: This explicit definition is required (by the more pedantic
		///       compilers) in order to declare a default-constructed, static,
		///       and const variable in t_event_handlers::get(), in handlers.cpp.
		handler_list() : data_() {}

		const_iterator begin() const           { return iterator(const_cast<list_t &>(data_).begin()); }
		// The above const_cast is so the iterator can remove obsolete entries.
		const_iterator end() const             { return iterator(const_cast<list_t &>(data_).end()); }

		// push_front() is probably unneeded, but I'll leave the code here, just in case.
		// (These lists must be maintained in index order, which means pushing to the back.)
		void push_front(const handler_ptr & p) { data_.push_front(internal_ptr(p)); }
		void push_back(const handler_ptr & p)  { data_.push_back(internal_ptr(p)); }

		void clear()                           { data_.clear(); }

	private:
		/// No implementation of operator=() since smart_list does not support it.
		handler_list & operator=(const handler_list &);

		/// The actual list.
		list_t data_;
	};
}

#endif // GAME_EVENTS_HANDLERS_H_INCLUDED
<|MERGE_RESOLUTION|>--- conflicted
+++ resolved
@@ -27,10 +27,7 @@
 #include "config.hpp"
 #include "utils/smart_list.hpp"
 
-<<<<<<< HEAD
-=======
 #include <memory>
->>>>>>> 5588642c
 #include <set>
 #include <string>
 
