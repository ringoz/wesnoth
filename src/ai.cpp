/* $Id$ */
/*
   Copyright (C) 2003 by David White <davidnwhite@verizon.net>
   Part of the Battle for Wesnoth Project http://www.wesnoth.org/

   This program is free software; you can redistribute it and/or modify
   it under the terms of the GNU General Public License.
   This program is distributed in the hope that it will be useful,
   but WITHOUT ANY WARRANTY.

   See the COPYING file for more details.
*/

#include "ai.hpp"
#include "ai2.hpp"
#include "ai_dfool.hpp"
#ifdef HAVE_PYTHON
#include "ai_python.hpp"
#endif
#include "dialogs.hpp"
#include "game_config.hpp"
#include "game_events.hpp"
#include "playturn.hpp"
#include "preferences.hpp"
#include "replay.hpp"
#include "statistics.hpp"
#include "unit_display.hpp"
#include "wassert.hpp"

#define LOG_AI LOG_STREAM(info, ai)
#define WRN_AI LOG_STREAM(warn, ai)
#define ERR_AI LOG_STREAM(err, ai)

///a trivial ai that sits around doing absolutely nothing
class idle_ai : public ai_interface {
public:
	idle_ai(info& i) : ai_interface(i) {}
	void play_turn() {}
};

class sample_ai : public ai_interface {
public:
	sample_ai(info& i) : ai_interface(i) {}

	void play_turn() {
		do_attacks();
		get_villages();
		do_moves();
		do_recruitment();
	}

protected:
	void do_attacks() {
		std::map<location,paths> possible_moves;
		move_map srcdst, dstsrc;
		calculate_possible_moves(possible_moves,srcdst,dstsrc,false);

		for(unit_map::const_iterator i = get_info().units.begin(); i != get_info().units.end(); ++i) {
			if(current_team().is_enemy(i->second.side())) {
				location adjacent_tiles[6];
				get_adjacent_tiles(i->first,adjacent_tiles);

				int best_defense = -1;
				std::pair<location,location> best_movement;

				for(size_t n = 0; n != 6; ++n) {
					typedef move_map::const_iterator Itor;
					std::pair<Itor,Itor> range = dstsrc.equal_range(adjacent_tiles[n]);
					while(range.first != range.second) {
						const location& dst = range.first->first;
						const location& src = range.first->second;
						const unit_map::const_iterator un = get_info().units.find(src);

						const gamemap::TERRAIN terrain = get_info().map.get_terrain(dst);

						const int chance_to_hit = un->second.defense_modifier(terrain);

						if(best_defense == -1 || chance_to_hit < best_defense) {
							best_defense = chance_to_hit;
							best_movement = *range.first;
                        }

						++range.first;
					}
				}

				if(best_defense != -1) {
					move_unit(best_movement.second,best_movement.first,possible_moves);
					const int weapon = choose_weapon(best_movement.first,i->first);
					attack_enemy(best_movement.first,i->first,weapon);
					do_attacks();
					return;
				}
			}
		}
	}

	int choose_weapon(const location& attacker, const location& defender) {
		const unit_map::const_iterator att = get_info().units.find(attacker);
        wassert(att != get_info().units.end());

        const std::vector<attack_type>& attacks = att->second.attacks();

        double best_attack_rating = 0.0;
        int best_attack = -1;
        for(size_t n = 0; n != attacks.size(); ++n) {
		if (attacks[n].attack_weight() > 0){
			const battle_stats stats = evaluate_battle_stats(get_info().map, get_info().teams, attacker, defender, n, get_info().units, get_info().state, get_info().gameinfo);
			const double attack_rating = stats.damage_defender_takes
				*stats.nattacks*stats.chance_to_hit_defender*attacks[n].attack_weight();
			if(best_attack == -1 || attack_rating > best_attack_rating) {
		best_attack = n;
		best_attack_rating = attack_rating;
		}
		   }
		}

		return best_attack;
	}

	void get_villages() {
        std::map<location,paths> possible_moves;
        move_map srcdst, dstsrc;
        calculate_possible_moves(possible_moves,srcdst,dstsrc,false);

        for(move_map::const_iterator i = dstsrc.begin(); i != dstsrc.end(); ++i) {
            if(get_info().map.is_village(i->first) && current_team().owns_village(i->first) == false) {
                move_unit(i->second,i->first,possible_moves);
                get_villages();
                return;
            }
        }
	}

	void do_moves() {
		unit_map::const_iterator leader;
		for(leader = get_info().units.begin(); leader != get_info().units.end(); ++leader) {
			if(leader->second.can_recruit() && current_team().is_enemy(leader->second.side())) {
				break;
			}
		}

		if(leader == get_info().units.end())
			return;

		std::map<location,paths> possible_moves;
		move_map srcdst, dstsrc;
		calculate_possible_moves(possible_moves,srcdst,dstsrc,false);

		int closest_distance = -1;
		std::pair<location,location> closest_move;

		for(move_map::const_iterator i = dstsrc.begin(); i != dstsrc.end(); ++i) {
			const int distance = distance_between(i->first,leader->first);
			if(closest_distance == -1 || distance < closest_distance) {
				closest_distance = distance;
				closest_move = *i;
			}
		}

		if(closest_distance != -1) {
			move_unit(closest_move.second,closest_move.first,possible_moves);
			do_moves();
		}
	}

	void do_recruitment() {
		const std::set<std::string>& options = current_team().recruits();
        const int choice = (rand()%options.size());
        std::set<std::string>::const_iterator i = options.begin();
        std::advance(i,choice);

		const bool res = recruit(*i);
		if(res) {
			do_recruitment();
		}
	}
};

ai_interface* create_ai(const std::string& name, ai_interface::info& info)
{
	//to add an AI of your own, put
	//if(name == "my_ai")
	//	return new my_ai(info);
	//at the top of this function

	if(name == "sample_ai")
		return new sample_ai(info);
	else if(name == "idle_ai")
		return new idle_ai(info);
	else if(name == "dfool_ai")
		return new dfool::dfool_ai(info);
	//else if(name == "advanced_ai")
	//	return new advanced_ai(info);
	else if(name == "ai2")
		return new ai2(info);
	else if(name == "python_ai")
#ifdef HAVE_PYTHON
		return new python_ai(info);
#else
		return new ai2(info);
#endif
	else if(name != "")
		LOG_STREAM(err, ai) << "AI not found: '" << name << "'\n";

	return new ai(info);
}

ai::ai(ai_interface::info& info)
	   : ai_interface(info), threats_found_(false), disp_(info.disp),
	     map_(info.map), gameinfo_(info.gameinfo), units_(info.units),
	     teams_(info.teams), team_num_(info.team_num),
	     state_(info.state), consider_combat_(true), attack_depth_(0)
{}

bool ai::recruit_usage(const std::string& usage)
{
	user_interact();

	const int min_gold = 0;

	log_scope2(ai, "recruiting troops");
	LOG_AI << "recruiting " << usage << "\n";

	std::vector<std::string> options;

	//find an available unit that can be recruited, matches the desired
	//usage type, and comes in under budget
	const std::set<std::string>& recruits = current_team().recruits();
	for(std::map<std::string,unit_type>::const_iterator i =
	    gameinfo_.unit_types.begin(); i != gameinfo_.unit_types.end(); ++i) {

		const std::string& name = i->second.id();

		if(i->second.usage() == usage && recruits.count(name)
		   && current_team().gold() - i->second.cost() > min_gold
		   && not_recommended_units_.count(name) == 0) {
			LOG_AI << "recommending '" << name << "'\n";
			options.push_back(name);
		}
	}

	//from the available options, choose one at random
	if(options.empty() == false) {
		const int option = rand()%options.size();
		return recruit(options[option]);
	}

	LOG_AI << "no available units to recruit that come under the price\n";

	return false;
}

bool ai_interface::recruit(const std::string& unit_name, location loc)
{
	const std::set<std::string>& recruits = current_team().recruits();

	const std::set<std::string>::const_iterator i = recruits.find(unit_name);
	if(i == recruits.end()) {
		return false;
	}

	const int num = std::distance(recruits.begin(),i);

	//we have to add the recruit command now, because when the unit is created it has
	//to have the recruit command in the recorder to be able to put random numbers into
	//to generate unit traits. However we're not sure the transaction is going through yet,
	//so use a replay_undo object to cancel it if we don't get to the point where the transaction
	//is confirmed
	recorder.add_recruit(num,loc);
	replay_undo replay_guard(recorder);

	game_data::unit_type_map::const_iterator u = info_.gameinfo.unit_types.find(unit_name);
	if(u == info_.gameinfo.unit_types.end()) {
		return false;
	}

	//check we have enough money
	if(current_team().gold() < u->second.cost()) {
		return false;
	}
	LOG_AI << "trying recruit: team=" << (info_.team_num) <<
	    " type=" << unit_name <<
	    " cost=" << u->second.cost() <<
	    " loc=(" << loc << ')' <<
	    " gold=" << (current_team().gold()) <<
	    " (-> " << (current_team().gold()-u->second.cost()) << ")\n";

	unit new_unit(&info_.gameinfo,&info_.units,&info_.map,&info_.state,&info_.teams,&u->second,info_.team_num,true);

	//see if we can actually recruit (i.e. have enough room etc)
	if(recruit_unit(info_.map,info_.team_num,info_.units,new_unit,loc,preferences::show_ai_moves() ? &info_.disp : NULL).empty()) {
		statistics::recruit_unit(new_unit);
		current_team().spend_gold(u->second.cost());

		//confirm the transaction - i.e. don't undo recruitment
		replay_guard.confirm_transaction();

		sync_network();
		const team_data data = calculate_team_data(current_team(),info_.team_num,info_.units);
		LOG_AI <<
		"recruit confirmed: team=" << (info_.team_num) <<
		" units=" << data.units <<
		" gold=" << data.gold <<
		((data.net_income < 0) ? "" : "+") <<
		data.net_income << "\n";
		return true;
	} else {
		const team_data data = calculate_team_data(current_team(),info_.team_num,info_.units);
		LOG_AI <<
		"recruit UNconfirmed: team=" << (info_.team_num) <<
		" units=" << data.units <<
		" gold=" << data.gold <<
		((data.net_income < 0) ? "" : "+") <<
		data.net_income << "\n";
		return false;
	}
}

void ai_interface::user_interact()
{
	const int interact_time = 30;
	const int time_since_interact = SDL_GetTicks() - last_interact_;
	if(time_since_interact < interact_time) {
		return;
	}

	info_.turn_data_.turn_slice();
	info_.turn_data_.send_data();
	info_.disp.draw();

	last_interact_ = SDL_GetTicks();
}

void ai_interface::diagnostic(const std::string& msg)
{
	if(game_config::debug) {
		info_.disp.set_diagnostic(msg);
	}
}

void ai_interface::log_message(const std::string& msg)
{
	if(game_config::debug) {
		info_.disp.add_chat_message("ai",info_.team_num,msg,display::MESSAGE_PUBLIC);
	}
}

team& ai_interface::current_team()
{
	return info_.teams[info_.team_num-1];
}

const team& ai_interface::current_team() const
{
	return info_.teams[info_.team_num-1];
}

void ai_interface::sync_network()
{
	if(network::nconnections() > 0) {

		//receive data first, and then send data. When we sent the end of
		//the AI's turn, we don't want there to be any chance where we
		//could get data back pertaining to the next turn.
		config cfg;
		while(network::connection res = network::receive_data(cfg)) {
			std::deque<config> backlog;
			info_.turn_data_.process_network_data(cfg,res,backlog,false);
			cfg.clear();
		}

		info_.turn_data_.send_data();
	}
}

gamemap::location ai_interface::move_unit(location from, location to, std::map<location,paths>& possible_moves)
{
	const location loc = move_unit_partial(from,to,possible_moves);
	const unit_map::iterator u = info_.units.find(loc);
	if(u != info_.units.end()) {
		if(u->second.movement_left()==u->second.total_movement()) {
			u->second.set_movement(0);
			u->second.set_state("not_moved","yes");
		} else {
			u->second.set_movement(0);
		}
	}

	return loc;
}

gamemap::location ai_interface::move_unit_partial(location from, location to, std::map<location,paths>& possible_moves)
{
	LOG_AI << "ai_interface::move_unit " << from << " -> " << to << '\n';
	//stop the user from issuing any commands while the unit is moving
	const command_disabler disable_commands;

	wassert(info_.units.find(to) == info_.units.end() || from == to);

	info_.disp.select_hex(from);
	info_.disp.update_display();

	log_scope2(ai, "move_unit");
	unit_map::iterator u_it = info_.units.find(from);
	if(u_it == info_.units.end()) {
		LOG_STREAM(err, ai) << "Could not find unit at " << from << '\n';
		wassert(false);
		return location();
	}

	if(from == to) {
		LOG_AI << "moving unit at " << from << " on spot. resetting moves\n";
		return to;
	}

	const bool show_move = preferences::show_ai_moves();

	const bool ignore_zocs = u_it->second.get_ability_bool("skirmisher",u_it->first);
	const bool teleport = u_it->second.get_ability_bool("teleports",u_it->first);
	paths current_paths(info_.map,info_.state,info_.gameinfo,info_.units,from,info_.teams,ignore_zocs,teleport,current_team());

	const std::map<location,paths>::iterator p_it = possible_moves.find(from);

	unit current_unit = u_it->second;

	if(p_it != possible_moves.end()) {
		paths& p = p_it->second;
		std::map<location,paths::route>::iterator rt = p.routes.begin();
		for(; rt != p.routes.end(); ++rt) {
			if(rt->first == to) {
				break;
			}
		}

		if(rt != p.routes.end()) {
			current_unit.set_movement(rt->second.move_left);

			std::vector<location> steps = rt->second.steps;

			if(steps.empty() == false) {
				//check if there are any invisible units that we uncover
				for(std::vector<location>::iterator i = steps.begin()+1; i != steps.end(); ++i) {
					location adj[6];
					get_adjacent_tiles(*i,adj);
					size_t n;
					for(n = 0; n != 6; ++n) {

						//see if there is an enemy unit next to this tile.  If it's invisible,
						//we need to stop: we're ambushed.  If it's not, we must be a skirmisher,
						//otherwise AI wouldn't try.
						const unit_map::const_iterator u = info_.units.find(adj[n]);
						if (u != info_.units.end() && u->second.emits_zoc()
							&& current_team().is_enemy(u->second.side())) {
							if (u->second.invisible(info_.map.underlying_union_terrain(adj[n]),
													info_.state.get_time_of_day().lawful_bonus,
													adj[n], info_.units, info_.teams)) {
								to = *i;
								steps.erase(i,steps.end());
								break;
							} else {
								if (!ignore_zocs)
									LOG_STREAM(err, ai) << "AI tried to skirmish with non-skirmisher\n";
							}
						}
					}

					if(n != 6) {
						current_unit.set_movement(0); //enter enemy ZoC, no movement left
						break;
					}
				}
			}

			steps.push_back(to); //add the destination to the steps

			if(show_move && unit_display::unit_visible_on_path(info_.disp,info_.map,steps,u_it->second,info_.state.get_time_of_day(),info_.units,info_.teams)) {

				info_.disp.scroll_to_tiles(from.x,from.y,to.x,to.y);

				u_it->second.set_hidden(true);
				unit_display::move_unit(info_.disp,info_.map,steps,current_unit,info_.state.get_time_of_day(),info_.units,info_.teams);
				u_it->second.set_hidden(false);
				info_.units.erase(u_it);
				u_it = info_.units.end();
			}
		}
	}

	if(u_it != info_.units.end()) {
		info_.units.erase(u_it);
	}

	info_.units.insert(std::pair<location,unit>(to,current_unit));
	if(info_.map.is_village(to)) {
		get_village(to,info_.teams,info_.team_num-1,info_.units);
	}

	if(show_move) {
		info_.disp.draw_tile(to.x,to.y);
		info_.disp.draw();
	}

	recorder.add_movement(from,to);

	game_events::fire("moveto",to);

	if((info_.teams.front().uses_fog() || info_.teams.front().uses_shroud()) && !info_.teams.front().fogged(to.x,to.y)) {
		game_events::fire("sighted",to);
	}

	info_.disp.unhighlight_reach();
	sync_network();

	return to;
}

bool ai::multistep_move_possible(location from, location to, location via, std::map<location,paths>& possible_moves)
{
	const unit_map::const_iterator i = units_.find(from);
	if(i != units_.end()) {
		if(from != via && to != via && units_.count(via) == 0) {
			LOG_AI << "when seeing if leader can move from "
				<< from << " -> " << to
				<< " seeing if can detour to keep at " << via << '\n';
			const std::map<location,paths>::const_iterator moves = possible_moves.find(from);
			if(moves != possible_moves.end()) {

				LOG_AI << "found leader moves..\n";

				int move_left = 0;

				//see if the unit can make it to 'via', and if it can, how much movement it will have
				//left when it gets there.
				const paths::routes_map::const_iterator itor = moves->second.routes.find(via);
				if(itor != moves->second.routes.end()) {
					move_left = itor->second.move_left;
					LOG_AI << "can make it to keep with " << move_left << " movement left\n";
					unit temp_unit(i->second);
					temp_unit.set_movement(move_left);
					const temporary_unit_placer unit_placer(units_,via,temp_unit);
					const paths unit_paths(map_,state_,gameinfo_,units_,via,teams_,false,false,current_team());

					LOG_AI << "found " << unit_paths.routes.size() << " moves for temp leader\n";

					//see if this leader could make it back to the keep
					if(unit_paths.routes.count(to) != 0) {
						LOG_AI << "can make it back to the keep\n";
						return true;
					}
				}
			}
		}
	}

	return false;
}

gamemap::location ai::move_unit(location from, location to, std::map<location,paths>& possible_moves)
{
	std::map<location,paths> temp_possible_moves;
	std::map<location,paths>* possible_moves_ptr = &possible_moves;

	const unit_map::const_iterator i = units_.find(from);
	if(i != units_.end() && i->second.can_recruit()) {

		//if the leader isn't on its keep, and we can move to the keep and still make our planned
		//movement, then try doing that.
		const gamemap::location& start_pos = nearest_keep(i->first);

		//if we can make it back to the keep and then to our original destination, do so.
		if(multistep_move_possible(from,to,start_pos,possible_moves)) {
			from = ai_interface::move_unit(from,start_pos,possible_moves);
			if(from != start_pos) {
				return from;
			}

			const unit_map::iterator itor = units_.find(from);
			if(itor != units_.end()) {
				//just set the movement to one less than the maximum possible, since we know we
				//can reach the destination, and we're giong to move there immediately
				itor->second.set_movement(itor->second.total_movement()-1);
			}

			move_map srcdst, dstsrc;
			calculate_possible_moves(temp_possible_moves,srcdst,dstsrc,false);
			possible_moves_ptr = &temp_possible_moves;
		}

		do_recruitment();
	}

	if(units_.count(to) == 0 || from == to) {
		const location res = ai_interface::move_unit(from,to,*possible_moves_ptr);
		if(res != to) {
			//we've been ambushed; find the ambushing unit and attack them
			adjacent_tiles_array locs;
			get_adjacent_tiles(res,locs.data());
			for(adjacent_tiles_array::const_iterator adj_i = locs.begin(); adj_i != locs.end(); ++adj_i) {
				const unit_map::const_iterator itor = units_.find(*adj_i);
				if(itor != units_.end() && current_team().is_enemy(itor->second.side()) &&
				   itor->second.get_state("stoned") != "yes") {
					battle_stats stats;
					const int weapon = choose_weapon(res,itor->first,stats,0);
					attack_enemy(res,itor->first,weapon);
					break;
				}
			}
		}

		return res;
	} else {
		return from;
	}
}

bool ai::attack_close(const gamemap::location& loc) const
{
	for(std::set<location>::const_iterator i = attacks_.begin(); i != attacks_.end(); ++i) {
		if(distance_between(*i,loc) < 4) {
			return true;
		}
	}

	return false;
}

void ai::attack_enemy(const location& attacking_unit, const location& target, int weapon)
{
	attacks_.insert(attacking_unit);
	ai_interface::attack_enemy(attacking_unit,target,weapon);
}

void ai_interface::calculate_possible_moves(std::map<location,paths>& res, move_map& srcdst, move_map& dstsrc, bool enemy, bool assume_full_movement, const std::set<gamemap::location>* remove_destinations)
{
	for(units_map::iterator un_it = info_.units.begin(); un_it != info_.units.end(); ++un_it) {
		//if we are looking for the movement of enemies, then this unit must be an enemy unit
		//if we are looking for movement of our own units, it must be on our side.
		//if we are assuming full movement, then it may be a unit on our side, or allied
		if(enemy && current_team().is_enemy(un_it->second.side()) == false ||
		   !enemy && !assume_full_movement && un_it->second.side() != info_.team_num ||
		   !enemy && assume_full_movement && current_team().is_enemy(un_it->second.side())) {
			continue;
		}

		//discount incapacitated units
		if(un_it->second.get_state("stoned")=="yes") {
			continue;
		}

		//we can't see where invisible enemy units might move
		if(enemy && un_it->second.invisible(info_.map.underlying_union_terrain(info_.map.get_terrain(un_it->first)),
		   info_.state.get_time_of_day().lawful_bonus,un_it->first,info_.units,info_.teams)) {
			continue;
		}

		//if it's an enemy unit, reset its moves while we do the calculations
		const unit_movement_resetter move_resetter(un_it->second,enemy || assume_full_movement);

		//insert the trivial moves of staying on the same location
		if(un_it->second.movement_left() == un_it->second.total_movement()) {
			std::pair<location,location> trivial_mv(un_it->first,un_it->first);
			srcdst.insert(trivial_mv);
			dstsrc.insert(trivial_mv);
		}

		const bool ignore_zocs = un_it->second.get_ability_bool("skirmisher",un_it->first);
		const bool teleports = un_it->second.get_ability_bool("teleports",un_it->first);
		res.insert(std::pair<gamemap::location,paths>(
		                un_it->first,paths(info_.map,info_.state,info_.gameinfo,info_.units,
					    un_it->first,info_.teams,ignore_zocs,teleports,current_team())));
	}

	for(std::map<location,paths>::iterator m = res.begin(); m != res.end(); ++m) {
		for(paths::routes_map::iterator rtit =
		    m->second.routes.begin(); rtit != m->second.routes.end(); ++rtit) {
			const location& src = m->first;
			const location& dst = rtit->first;

			if(remove_destinations != NULL && remove_destinations->count(dst) != 0) {
				continue;
			}

			bool friend_owns = false;

			//don't take friendly villages
			if(!enemy && info_.map.is_village(dst)) {
				for(size_t n = 0; n != info_.teams.size(); ++n) {
					if(info_.teams[n].owns_village(dst)) {
						if(n+1 != info_.team_num && current_team().is_enemy(n+1) == false) {
							friend_owns = true;
						}

						break;
					}
				}
			}

			if(friend_owns) {
				continue;
			}

			if(src != dst && info_.units.find(dst) == info_.units.end()) {
				srcdst.insert(std::pair<location,location>(src,dst));
				dstsrc.insert(std::pair<location,location>(dst,src));
			}
		}
	}
}

void ai::remove_unit_from_moves(const gamemap::location& loc, move_map& srcdst, move_map& dstsrc)
{
	srcdst.erase(loc);
	for(move_map::iterator i = dstsrc.begin(); i != dstsrc.end(); ) {
		if(i->second == loc) {
			dstsrc.erase(i++);
		} else {
			++i;
		}
	}
}

namespace {

//a structure to place an item we're trying to protect in
struct protected_item {
	protected_item(double value, int radius, const gamemap::location& loc) : value(value), radius(radius), loc(loc) {}
	double value;
	int radius;
	gamemap::location loc;
};

}


void ai::find_threats()
{
	if(threats_found_) {
		return;
	}

	threats_found_ = true;

	const config& parms = current_team().ai_parameters();

	std::vector<protected_item> items;

	//we want to protect our leader
	const unit_map::const_iterator leader = find_leader(units_,team_num_);
	if(leader != units_.end()) {
		items.push_back(protected_item(lexical_cast_default<double>(parms["protect_leader"],1.0),lexical_cast_default<int>(parms["protect_leader_radius"],20),leader->first));
	}

	//look for directions to protect a specific location
	const config::child_list& locations = parms.get_children("protect_location");
	for(config::child_list::const_iterator i = locations.begin(); i != locations.end(); ++i) {
		items.push_back(protected_item(lexical_cast_default<double>((**i)["value"],1.0),lexical_cast_default<int>((**i)["radius"],20),location(**i)));
	}

	//look for directions to protect a unit
	const config::child_list& protected_units = parms.get_children("protect_unit");
	for(config::child_list::const_iterator j = protected_units.begin(); j != protected_units.end(); ++j) {

		for(unit_map::const_iterator u = units_.begin(); u != units_.end(); ++u) {
			if(game_events::unit_matches_filter(u, *j)) {
				items.push_back(protected_item(lexical_cast_default<double>((**j)["value"],1.0),lexical_cast_default<int>((**j)["radius"],20),u->first));
			}
		}
	}

	//iterate over all protected locations, and if enemy units are within the protection radius, set them
	//as hostile targets
	for(std::vector<protected_item>::const_iterator k = items.begin(); k != items.end(); ++k) {
		const protected_item& item = *k;

		for(unit_map::const_iterator u = units_.begin(); u != units_.end(); ++u) {
			const int distance = distance_between(u->first,item.loc);
			if(current_team().is_enemy(u->second.side()) && distance < item.radius) {
				add_target(target(u->first,item.value*double(item.radius-distance)/double(item.radius),target::THREAT));
			}
		}
	}
}

void ai::add_target(const target& tgt)
{
	additional_targets_.push_back(tgt);
}

void ai::play_turn()
{
	consider_combat_ = true;
	game_events::fire("ai turn");
	do_move();
}

void ai::do_move()
{
	log_scope2(ai, "doing ai move");

	invalidate_defensive_position_cache();

	user_interact();

	typedef paths::route route;

	typedef std::map<location,paths> moves_map;
	moves_map possible_moves, enemy_possible_moves;

	move_map srcdst, dstsrc, enemy_srcdst, enemy_dstsrc;

	calculate_possible_moves(possible_moves,srcdst,dstsrc,false,false,&avoided_locations());
	calculate_possible_moves(enemy_possible_moves,enemy_srcdst,enemy_dstsrc,true);

	const bool passive_leader = current_team().ai_parameters()["passive_leader"] == "yes";

	unit_map::iterator leader = find_leader(units_,team_num_);
	if(leader != units_.end() && passive_leader) {
		remove_unit_from_moves(leader->first,srcdst,dstsrc);
	}

	//execute gotos - first collect gotos in a list
	std::vector<gamemap::location> gotos;

	for(unit_map::iterator ui = units_.begin(); ui != units_.end(); ++ui) {
		if(ui->second.get_goto() == ui->first) {
			ui->second.set_goto(gamemap::location());
		} else if(ui->second.side() == team_num_ && map_.on_board(ui->second.get_goto())) {
			gotos.push_back(ui->first);
		}
	}

	for(std::vector<gamemap::location>::const_iterator g = gotos.begin(); g != gotos.end(); ++g) {
		unit_map::const_iterator ui = units_.find(*g);
		int closest_distance = -1;
		std::pair<location,location> closest_move;
		for(move_map::const_iterator i = dstsrc.begin(); i != dstsrc.end(); ++i) {
			if(i->second != ui->first) {
				continue;
			}
			const int distance = distance_between(i->first,ui->second.get_goto());
			if(closest_distance == -1 || distance < closest_distance) {
				closest_distance = distance;
				closest_move = *i;
			}
		}

		if(closest_distance != -1) {
			move_unit(ui->first,closest_move.first,possible_moves);
		}
	}
	
	
	std::vector<attack_analysis> analysis;

	LOG_AI << "combat phase\n";

	if(consider_combat_) {
		LOG_AI << "combat...\n";
		consider_combat_ = do_combat(possible_moves,srcdst,dstsrc,enemy_srcdst,enemy_dstsrc);
		if(consider_combat_) {
			do_move();
			return;
		}
	}

	move_leader_to_goals(enemy_dstsrc);

	LOG_AI << "get villages phase\n";

	LOG_AI << "villages...\n";
	const bool got_village = get_villages(possible_moves,srcdst,dstsrc,enemy_srcdst,enemy_dstsrc,leader);
	if(got_village) {
		do_move();
		return;
	}

	LOG_AI << "healing phase\n";

	LOG_AI << "healing...\n";
	const bool healed_unit = get_healing(possible_moves,srcdst,enemy_dstsrc);
	if(healed_unit) {
		do_move();
		return;
	}

	LOG_AI << "retreat phase\n";

	LOG_AI << "retreating...\n";
	const bool retreated_unit = retreat_units(possible_moves,srcdst,dstsrc,enemy_dstsrc,leader);
	if(retreated_unit) {
		do_move();
		return;
	}

	if(leader != units_.end()) {
		remove_unit_from_moves(leader->first,srcdst,dstsrc);
	}

	find_threats();

	LOG_AI << "move/targetting phase\n";

	const bool met_invisible_unit = move_to_targets(possible_moves,srcdst,dstsrc,enemy_dstsrc,leader);
	if(met_invisible_unit) {
		LOG_AI << "met_invisible_unit\n";
		do_move();
		return;
	}

	LOG_AI << "done move to targets\n";

	LOG_AI << "leader/recruitment phase\n";

	//recruitment phase and leader movement phase
	if(leader != units_.end()) {

		if(!passive_leader) {
			move_leader_to_keep(enemy_dstsrc);
		}

		do_recruitment();

		if(!passive_leader) {
			move_leader_after_recruit(enemy_dstsrc);
		}
	}
}

bool ai::do_combat(std::map<gamemap::location,paths>& possible_moves, const move_map& srcdst, const move_map& dstsrc, const move_map& enemy_srcdst, const move_map& enemy_dstsrc)
{
	int ticks = SDL_GetTicks();

	std::vector<attack_analysis> analysis = analyze_targets(srcdst,dstsrc,enemy_srcdst,enemy_dstsrc);

	int time_taken = SDL_GetTicks() - ticks;
	LOG_AI << "took " << time_taken << " ticks for " << analysis.size() << " positions. Analyzing...\n";

	ticks = SDL_GetTicks();

	const int max_sims = 50000;
	int num_sims = analysis.empty() ? 0 : max_sims/analysis.size();
	if(num_sims < 20)
		num_sims = 20;
	if(num_sims > 40)
		num_sims = 40;

	LOG_AI << "simulations: " << num_sims << "\n";

	const int max_positions = 30000;
	const int skip_num = analysis.size()/max_positions;

	std::vector<attack_analysis>::iterator choice_it = analysis.end();
	double choice_rating = -1000.0;
	for(std::vector<attack_analysis>::iterator it = analysis.begin(); it != analysis.end(); ++it) {
		if(skip_num > 0 && ((it - analysis.begin())%skip_num) && it->movements.size() > 1)
			continue;

		const double rating = it->rating(current_team().aggression(),*this);
		LOG_AI << "attack option rated at " << rating << " (" << current_team().aggression() << ")\n";
		if(rating > choice_rating) {
			choice_it = it;
			choice_rating = rating;
		}
	}

	time_taken = SDL_GetTicks() - ticks;
	LOG_AI << "analysis took " << time_taken << " ticks\n";

	if(choice_rating > 0.0) {
		location from   = choice_it->movements[0].first;
		location to     = choice_it->movements[0].second;
		location target_loc = choice_it->target;
		const int weapon = choice_it->weapons[0];

		// never used
		//		const unit_map::const_iterator tgt = units_.find(target_loc);

		const location arrived_at = move_unit(from,to,possible_moves);
		if(arrived_at != to) {
			LOG_STREAM(warn, ai) << "unit moving to attack has ended up unexpectedly at "
			                     << arrived_at << " when moving to " << to << " moved from "
			                     << from << '\n';
			return true;
		}

		attack_enemy(to,target_loc,weapon);

		//if this is the only unit in the attack, and the target
		//is still alive, then also summon reinforcements
		if(choice_it->movements.size() == 1 && units_.count(target_loc)) {
			add_target(target(target_loc,3.0,target::BATTLE_AID));
		}

		return true;

	} else {
		return false;
	}
}

void ai_interface::attack_enemy(const location& u, const location& target, int weapon)
{
	//stop the user from issuing any commands while the unit is attacking
	const command_disabler disable_commands;

	if(info_.units.count(u) && info_.units.count(target)) {
		if(info_.units.find(target)->second.get_state("stoned")=="yes") {
			LOG_STREAM(err, ai) << "attempt to attack unit that is turned to stone\n";
			return;
		}
<<<<<<< HEAD
		if(!info_.units.find(u)->second.can_attack()) {
=======
		if(!info_.units.find(u)->second.attacks_left()) {
>>>>>>> 8000b0e9
			LOG_STREAM(err, ai) << "attempt to attack twice with the same unit\n";
			return;
		}

		recorder.add_attack(u,target,weapon);

		attack(info_.disp, info_.map, info_.teams, u, target, weapon, info_.units, info_.state, info_.gameinfo);
		check_victory(info_.units,info_.teams);
		dialogs::advance_unit(info_.gameinfo,info_.map,info_.units,u,info_.disp,true);

		const unit_map::const_iterator defender = info_.units.find(target);
		if(defender != info_.units.end()) {
			const size_t defender_team = size_t(defender->second.side()) - 1;
			if(defender_team < info_.teams.size()) {
				dialogs::advance_unit(info_.gameinfo,info_.map,info_.units,target,info_.disp,!info_.teams[defender_team].is_human());
			}
		}

		sync_network();
	}
}


std::vector<std::pair<gamemap::location,gamemap::location> > ai::get_village_combinations(std::map<gamemap::location,paths>& possible_moves, const move_map& srcdst, const move_map& dstsrc,
																						  const move_map& enemy_srcdst, const move_map& enemy_dstsrc, unit_map::const_iterator leader,
																						  std::set<gamemap::location>& taken_villages, std::set<gamemap::location>& moved_units,
																						  const std::vector<std::pair<gamemap::location,gamemap::location> >& village_moves,
																						  std::vector<std::pair<gamemap::location,gamemap::location> >::const_iterator start_at)
{
	int leader_distance_from_keep = -1;

	std::vector<std::pair<location,location> > result;

	for(std::vector<std::pair<location,location> >::const_iterator i = start_at; i != village_moves.end(); ++i) {
		if(taken_villages.count(i->first) || moved_units.count(i->second)) {
			continue;
		}

		int distance = -1;

		if(leader != units_.end() && leader->first == i->second) {
			const location& start_pos = nearest_keep(leader->first);;
			distance = distance_between(start_pos,i->first);
		}

		taken_villages.insert(i->first);
		moved_units.insert(i->second);

		std::vector<std::pair<location,location> > res = get_village_combinations(possible_moves,srcdst,dstsrc,enemy_srcdst,enemy_dstsrc,leader,
		                                                                          taken_villages,moved_units,village_moves,i+1);

		//the result is better if it results in getting more villages, or if it results in the same number of villages,
		//but the leader ends closer to their keep
		const bool result_better = res.size() >= result.size() || res.size()+1 == result.size() && distance != -1 && distance < leader_distance_from_keep;
		if(result_better) {
			result.swap(res);
			result.push_back(*i);

			if(distance != -1) {
				leader_distance_from_keep = distance;
			}
		}

		taken_villages.erase(i->first);
		moved_units.erase(i->second);
	}

	return result;
}


bool ai::get_villages(std::map<gamemap::location,paths>& possible_moves, const move_map& srcdst, const move_map& dstsrc, const move_map& enemy_srcdst, const move_map& enemy_dstsrc, unit_map::const_iterator leader)
{
	LOG_AI << "deciding which villages we want...\n";

	location start_pos;

	if(leader != units_.end()) {
		start_pos = nearest_keep(leader->first);
	}

	std::map<location,double> vulnerability;

	//we want to build up a list of possible moves we can make that will capture villages.
	//limit the moves to 'max_village_moves' to make sure things don't get out of hand.
	const size_t max_village_moves = 50;
	std::vector<std::pair<location,location> > village_moves;
	for(move_map::const_iterator j = dstsrc.begin(); j != dstsrc.end() && village_moves.size() < max_village_moves; ++j) {
		if(map_.is_village(j->first) == false) {
			continue;
		}

		bool want_village = true, owned = false;
		for(size_t n = 0; n != teams_.size(); ++n) {
			owned = teams_[n].owns_village(j->first);
			if(owned && !current_team().is_enemy(n+1)) {
				want_village = false;
			}

			if(owned) {
				break;
			}
		}

		if(want_village == false) {
			continue;
		}

		//if it's a neutral village, and we have no leader, then the village is no use to us,
		//and we don't want it.
		if(!owned && leader == units_.end()) {
			continue;
		}

		//if we have a decent amount of gold, and the leader can't access the keep this turn if they get this village
		//then don't get this village with them
		if(want_village && leader != units_.end() && current_team().gold() > 20 && leader->first == j->second &&
		   leader->first != start_pos && multistep_move_possible(j->second,j->first,start_pos,possible_moves) == false) {
			continue;
		}

		double threat = 0.0;
		const std::map<location,double>::const_iterator vuln = vulnerability.find(j->first);
		if(vuln != vulnerability.end()) {
			threat = vuln->second;
		} else {
			threat = power_projection(j->first,enemy_dstsrc);
			vulnerability.insert(std::pair<location,double>(j->first,threat));
		}

		const unit_map::const_iterator u = units_.find(j->second);
		if(u == units_.end() || u->second.get_state("guardian")=="yes") {
			continue;
		}

		const unit& un = u->second;
		if(un.hitpoints() < (threat*2*un.defense_modifier(map_.get_terrain(j->first)))/100) {
			continue;
		}

		village_moves.push_back(*j);
	}

	std::set<location> taken_villages, moved_units;
	const int ticks = SDL_GetTicks();
	LOG_AI << "get_villages()..." << village_moves.size() << "\n";
	const std::vector<std::pair<location,location> >& moves = get_village_combinations(possible_moves,srcdst,dstsrc,enemy_srcdst,enemy_dstsrc,leader,
	                                                                                   taken_villages,moved_units,village_moves,village_moves.begin());
	LOG_AI << "get_villages() done: " << (SDL_GetTicks() - ticks) << "\n";

	//move all the units to get villages, however move the leader last, so that the castle will be cleared
	//if it wants to stop to recruit along the way.
	std::pair<location,location> leader_move;

	int moves_made = 0;
	for(std::vector<std::pair<location,location> >::const_iterator i = moves.begin(); i != moves.end(); ++i) {
		if(leader != units_.end() && leader->first == i->second) {
			leader_move = *i;
		} else {
			if(units_.count(i->first) == 0) {
				const location loc = move_unit(i->second,i->first,possible_moves);
				++moves_made;

				//if we didn't make it to the destination, it means we were ambushed.
				if(loc != i->first) {
					return true;
				}

				const unit_map::const_iterator new_unit = units_.find(loc);

				if(new_unit != units_.end() && power_projection(i->first,enemy_dstsrc) >= new_unit->second.hitpoints()/4) {
					add_target(target(new_unit->first,1.0,target::SUPPORT));
				}
			}
		}
	}

	if(leader_move.second.valid()) {
		if(units_.count(leader_move.first) == 0) {
			move_unit(leader_move.second,leader_move.first,possible_moves);
			++moves_made;
		}
	}

	return moves_made > 0 && village_moves.size() == max_village_moves;
}

bool ai::get_healing(std::map<gamemap::location,paths>& possible_moves, const move_map& srcdst, const move_map& enemy_dstsrc)
{
	//find units in need of healing
	unit_map::iterator u_it = units_.begin();
	for(; u_it != units_.end(); ++u_it) {
		unit& u = u_it->second;

		//if the unit is on our side, has lost as many or more than 1/2 round
		//worth of healing, and doesn't regenerate itself, then try to
		//find a vacant village for it to rest in
		if(u.side() == team_num_ &&
		   u.max_hitpoints() - u.hitpoints() >= game_config::poison_amount/2 &&
<<<<<<< HEAD
		   !u.type().regenerates()) {
=======
		   !u.get_ability_bool("regenerate",u_it->first)) {
>>>>>>> 8000b0e9

			//look for the village which is the least vulnerable to enemy attack
			typedef std::multimap<location,location>::const_iterator Itor;
			std::pair<Itor,Itor> it = srcdst.equal_range(u_it->first);
			double best_vulnerability = 100000.0;
			Itor best_loc = it.second;
			while(it.first != it.second) {
				const location& dst = it.first->second;
				if(map_.gives_healing(dst) && (units_.find(dst) == units_.end() || dst == u_it->first)) {
					const double vuln = power_projection(it.first->first, enemy_dstsrc);
					LOG_AI << "found village with vulnerability: " << vuln << "\n";
					if(vuln < best_vulnerability || best_loc == it.second) {
						best_vulnerability = vuln;
						best_loc = it.first;
						LOG_AI << "chose village " << dst << '\n';
					}
				}

				++it.first;
			}

			//if we have found an eligible village
			if(best_loc != it.second) {
				const location& src = best_loc->first;
				const location& dst = best_loc->second;

				LOG_AI << "moving unit to village for healing...\n";

				move_unit(src,dst,possible_moves);
				return true;
			}
		}
	}

	return false;
}

bool ai::should_retreat(const gamemap::location& loc, const unit_map::const_iterator un, const move_map& srcdst, const move_map& dstsrc, const move_map& enemy_dstsrc) const
{
	const double caution = current_team().caution();
	if(caution <= 0.0) {
		return false;
	}

	const double optimal_terrain = best_defensive_position(un->first,dstsrc,srcdst,enemy_dstsrc).chance_to_hit/100.0;
	const double proposed_terrain = un->second.defense_modifier(map_.get_terrain(loc))/100.0;

	//the 'exposure' is the additional % chance to hit this unit receives from being on a sub-optimal defensive terrain
	const double exposure = proposed_terrain - optimal_terrain;

	const double our_power = power_projection(loc,dstsrc);
	const double their_power = power_projection(loc,enemy_dstsrc);
	return caution*their_power*(1.0+exposure) > our_power;
}

bool ai::retreat_units(std::map<gamemap::location,paths>& possible_moves, const move_map& srcdst, const move_map& dstsrc,  const move_map& enemy_dstsrc, unit_map::const_iterator leader)
{
	//get versions of the move map that assume that all units are at full movement
	std::map<gamemap::location,paths> dummy_possible_moves;
	move_map fullmove_srcdst;
	move_map fullmove_dstsrc;
	calculate_possible_moves(dummy_possible_moves,fullmove_srcdst,fullmove_dstsrc,false,true,&avoided_locations());

	gamemap::location leader_adj[6];
	if(leader != units_.end()) {
		get_adjacent_tiles(leader->first,leader_adj);
	}

	for(unit_map::iterator i = units_.begin(); i != units_.end(); ++i) {
		if(i->second.side() == team_num_ && i->second.movement_left() == i->second.total_movement() && unit_map::const_iterator(i) != leader) {

			//this unit still has movement left, and is a candidate to retreat. We see the amount
			//of power of each side on the situation, and decide whether it should retreat.
			if(should_retreat(i->first,i,fullmove_srcdst,fullmove_dstsrc,enemy_dstsrc)) {

				bool can_reach_leader = false;

				//time to retreat. Look for the place where the power balance is most in our favor.
				//If we can't find anywhere where we like the power balance, just try to
				//get to the best defensive hex
				typedef move_map::const_iterator Itor;
				std::pair<Itor,Itor> itors = srcdst.equal_range(i->first);
				gamemap::location best_pos, best_defensive;
				double best_rating = 0.0;
				int best_defensive_rating = 100;
				while(itors.first != itors.second) {

					if(leader != units_.end() && std::count(leader_adj,leader_adj+6,itors.first->second)) {
						can_reach_leader = true;
						break;
					}

					//we rate the power balance of a hex based on our power projection compared
					//to theirs, multiplying their power projection by their chance to hit us
					//on the hex we're planning to flee to.
					const gamemap::location& hex = itors.first->second;
					const int defense = i->second.defense_modifier(map_.get_terrain(hex));
					const double our_power = power_projection(hex,dstsrc);
					const double their_power = power_projection(hex,enemy_dstsrc) * double(defense)/100.0;
					const double rating = our_power - their_power;
					if(rating > best_rating) {
						best_pos = hex;
						best_rating = rating;
					}

					//give a bonus for getting to a village.
					const int modified_defense = defense - (map_.is_village(hex) ? 10 : 0);

					if(modified_defense < best_defensive_rating) {
						best_defensive_rating = modified_defense;
						best_defensive = hex;
					}

					++itors.first;
				}

				//if the unit is in range of its leader, it should never retreat --
				//it has to defend the leader instead
				if(can_reach_leader) {
					continue;
				}

				if(!best_pos.valid()) {
					best_pos = best_defensive;
				}

				if(best_pos.valid()) {
					LOG_AI << "retreating '" << i->second.id() << "' " << i->first
					       << " -> " << best_pos << '\n';
					move_unit(i->first,best_pos,possible_moves);
					return true;
				}
			}
		}
	}

	return false;
}

bool ai::move_to_targets(std::map<gamemap::location,paths>& possible_moves, move_map& srcdst, move_map& dstsrc, const move_map& enemy_dstsrc, unit_map::const_iterator leader)
{
	LOG_AI << "finding targets...\n";
	std::vector<target> targets;
	for(;;) {
		if(targets.empty()) {
			targets = find_targets(leader,enemy_dstsrc);
			targets.insert(targets.end(),additional_targets_.begin(),
			                             additional_targets_.end());
			if(targets.empty()) {
				return false;
			}
		}

		LOG_AI << "choosing move...\n";
		std::pair<location,location> move = choose_move(targets,srcdst,dstsrc,enemy_dstsrc);
		for(std::vector<target>::const_iterator ittg = targets.begin(); ittg != targets.end(); ++ittg) {
			wassert(map_.on_board(ittg->loc));
		}

		if(move.first.valid() == false) {
			break;
		}

		if(move.second.valid() == false) {
			return true;
		}

		LOG_AI << "move: " << move.first << " -> " << move.second << '\n';

		//search to see if there are any enemy units next
		//to the tile which really should be attacked once the move is done.
		gamemap::location adj[6];
		get_adjacent_tiles(move.second,adj);
		battle_stats bat_stats;
		gamemap::location target;
		int weapon = -1;

		for(int n = 0; n != 6; ++n) {
			const unit_map::iterator enemy = find_visible_unit(units_,adj[n],
					map_,
					state_.get_time_of_day().lawful_bonus,
					teams_,current_team());

			if(enemy != units_.end() &&
			   current_team().is_enemy(enemy->second.side()) && enemy->second.get_state("stoned") != "yes") {
				const int res = choose_weapon(move.first,adj[n],bat_stats,
				                       map_[move.second.x][move.second.y]);

				//current behavior is to only make risk-free attacks
				if(bat_stats.damage_attacker_takes == 0) {
					weapon = res;
					target = adj[n];
					break;
				}
			}
		}


		const location arrived_at = move_unit(move.first,move.second,possible_moves);

		//we didn't arrive at our intended destination. We return true, meaning that
		//the AI algorithm should be recalculated from the start.
		if(arrived_at != move.second) {
			LOG_STREAM(warn, ai) << "didn't arrive at destination\n";
			return true;
		}

		const unit_map::const_iterator u_it = units_.find(move.second);
		const unit_map::const_iterator un_it = units_.find(arrived_at);

		//if we're going to attack someone
		if(u_it != units_.end() && u_it->second.get_state("stoned") != "yes" && weapon != -1) {
			attack_enemy(move.second,target,weapon);
		}

		//don't allow any other units to move onto the tile our unit
		//just moved onto
		typedef move_map::iterator Itor;
		std::pair<Itor,Itor> del = dstsrc.equal_range(arrived_at);
		dstsrc.erase(del.first,del.second);
	}

	return false;
}

int ai::average_resistance_against(const unit_type& a, const unit_type& b) const
{
	int weighting_sum = 0, defense = 0;
	const std::map<gamemap::TERRAIN,size_t>& terrain = map_.get_weighted_terrain_frequencies();
	for(std::map<gamemap::TERRAIN,size_t>::const_iterator j = terrain.begin(); j != terrain.end(); ++j) {
		defense += a.movement_type().defense_modifier(map_,j->first)*j->second;
		weighting_sum += j->second;
	}

	defense /= weighting_sum;

	LOG_AI << "average defense of '" << a.id() << "': " << defense << "\n";

	int sum = 0, weight_sum = 0;

	const std::vector<attack_type>& attacks = b.attacks();
	for(std::vector<attack_type>::const_iterator i = attacks.begin(); i != attacks.end(); ++i) {
		const int resistance = a.movement_type().resistance_against(*i);
		const int weight = i->damage() * i->num_attacks();
		sum += defense*resistance*weight;
		weight_sum += weight;
	}

	// catch division by zero here if the attacking unit
	// has zero attacks and/or zero damage
	// if it has no attack at all the ai shouldn't prefer
	// that unit anyway
	if (weight_sum == 0) {
		return sum;
	}
	return sum/weight_sum;
}

int ai::compare_unit_types(const unit_type& a, const unit_type& b) const
{
	const int a_effectiveness_vs_b = average_resistance_against(b,a);
	const int b_effectiveness_vs_a = average_resistance_against(a,b);

	LOG_AI << "comparison of '" << a.id() << " vs " << b.id() << ": "
	          << a_effectiveness_vs_b << " - " << b_effectiveness_vs_a << " = "
			  << (a_effectiveness_vs_b - b_effectiveness_vs_a) << "\n";
	return a_effectiveness_vs_b - b_effectiveness_vs_a;
}

void ai::analyze_potential_recruit_combat()
{
	if(unit_combat_scores_.empty() == false || current_team().ai_parameters()["recruitment_ignore_bad_combat"] == "yes") {
		return;
	}

	log_scope2(ai, "analyze_potential_recruit_combat()");

	//records the best combat analysis for each usage type
	std::map<std::string,int> best_usage;

	const std::set<std::string>& recruits = current_team().recruits();
	std::set<std::string>::const_iterator i;
	for(i = recruits.begin(); i != recruits.end(); ++i) {
		const game_data::unit_type_map::const_iterator info = gameinfo_.unit_types.find(*i);
		if(info == gameinfo_.unit_types.end() || not_recommended_units_.count(*i)) {
			continue;
		}

		int score = 0, weighting = 0;

		for(unit_map::const_iterator j = units_.begin(); j != units_.end(); ++j) {
			if(j->second.can_recruit() || current_team().is_enemy(j->second.side()) == false) {
				continue;
			}

			weighting += j->second.cost();
			score += compare_unit_types(info->second,gameinfo_.unit_types.find(j->second.id())->second)*j->second.cost();
		}

		if(weighting != 0) {
			score /= weighting;
		}

		LOG_AI << "combat score of '" << *i << "': " << score << "\n";
		unit_combat_scores_[*i] = score;

		if(best_usage.count(info->second.usage()) == 0 || score > best_usage[info->second.usage()]) {
			best_usage[info->second.usage()] = score;
		}
	}

	//recommend not to use units of a certain usage type if they have a score more than 1000
	//below the best unit of that usage type
	for(i = recruits.begin(); i != recruits.end(); ++i) {
		const game_data::unit_type_map::const_iterator info = gameinfo_.unit_types.find(*i);
		if(info == gameinfo_.unit_types.end() || not_recommended_units_.count(*i)) {
			continue;
		}

		if(unit_combat_scores_[*i] + 1000 < best_usage[info->second.usage()]) {
			LOG_AI << "recommending not to use '" << *i << "' because of poor combat performance "
				      << unit_combat_scores_[*i] << "/" << best_usage[info->second.usage()] << "\n";
			not_recommended_units_.insert(*i);
		}
	}
}

namespace {

struct target_comparer_distance {
	target_comparer_distance(const gamemap::location& loc) : loc_(loc) {}

	bool operator()(const ai::target& a, const ai::target& b) const {
		return distance_between(a.loc,loc_) < distance_between(b.loc,loc_);
	}

private:
	gamemap::location loc_;
};

}

void ai::analyze_potential_recruit_movements()
{
	if(unit_movement_scores_.empty() == false || current_team().ai_parameters()["recruitment_ignore_bad_movement"] == "yes") {
		return;
	}

	const unit_map::const_iterator leader = find_leader(units_,team_num_);
	if(leader == units_.end()) {
		return;
	}

	const location& start = nearest_keep(leader->first);
	if(map_.on_board(start) == false) {
		return;
	}

	log_scope2(ai, "analyze_potential_recruit_movements()");

	const unsigned int max_targets = 5;

	const move_map srcdst, dstsrc;
	std::vector<target> targets = find_targets(leader,dstsrc);
	if(targets.size() > max_targets) {
		std::sort(targets.begin(),targets.end(),target_comparer_distance(start));
		targets.erase(targets.begin()+max_targets,targets.end());
	}

	const std::set<std::string>& recruits = current_team().recruits();

	LOG_AI << "targets: " << targets.size() << "\n";

	std::map<std::string,int> best_scores;

	for(std::set<std::string>::const_iterator i = recruits.begin(); i != recruits.end(); ++i) {
		const game_data::unit_type_map::const_iterator info = gameinfo_.unit_types.find(*i);
		if(info == gameinfo_.unit_types.end()) {
			continue;
		}

		const unit temp_unit(&get_info().gameinfo,&get_info().units,&get_info().map,&get_info().state,&get_info().teams,&info->second,team_num_);
		unit_map units;
		const temporary_unit_placer placer(units,start,temp_unit);

		int cost = 0;
		int targets_reached = 0;
		int targets_missed = 0;

		const shortest_path_calculator calc(temp_unit,current_team(),units,teams_,map_,state_);
		for(std::vector<target>::const_iterator t = targets.begin(); t != targets.end(); ++t) {
			LOG_AI << "analyzing '" << *i << "' getting to target...\n";
			const paths::route& route = a_star_search(start, t->loc, 100.0, &calc, get_info().map.x(), get_info().map.y());
			if(route.steps.empty() == false) {
				LOG_AI << "made it: " << route.move_left << "\n";
				cost += route.move_left;
				++targets_reached;
			} else {
				LOG_AI << "failed\n";
				++targets_missed;
			}
		}

		if(targets_reached == 0 || targets_missed >= targets_reached*2) {
			unit_movement_scores_[*i] = 100000;
			not_recommended_units_.insert(*i);
		} else {
			const int average_cost = cost/targets_reached;
			const int score = (average_cost * (targets_reached+targets_missed))/targets_reached;
			unit_movement_scores_[*i] = score;

			const std::map<std::string,int>::const_iterator current_best = best_scores.find(temp_unit.usage());
			if(current_best == best_scores.end() || score < current_best->second) {
				best_scores[temp_unit.usage()] = score;
			}
		}
	}

	for(std::map<std::string,int>::iterator j = unit_movement_scores_.begin(); j != unit_movement_scores_.end(); ++j) {
		const game_data::unit_type_map::const_iterator info = gameinfo_.unit_types.find(j->first);
		if(info == gameinfo_.unit_types.end()) {
			continue;
		}

		const int best_score = best_scores[info->second.usage()];
		if(best_score > 0) {
			j->second = (j->second*10)/best_score;
			if(j->second > 15) {
				LOG_AI << "recommending against recruiting '" << j->first << "' (score: " << j->second << ")\n";
				not_recommended_units_.insert(j->first);
			} else {
				LOG_AI << "recommending recruit of '" << j->first << "' (score: " << j->second << ")\n";
			}
		}
	}

	if(not_recommended_units_.size() == unit_movement_scores_.size()) {
		not_recommended_units_.clear();
	}
}

void ai::do_recruitment()
{
	const unit_map::const_iterator leader = find_leader(units_,team_num_);
	if(leader == units_.end()) {
		return;
	}

	const location& start_pos = nearest_keep(leader->first);

	analyze_potential_recruit_movements();
	analyze_potential_recruit_combat();

	size_t neutral_villages = 0;

	//we recruit the initial allocation of scouts based on how many neutral villages
	//there are that are closer to us than to other keeps.
	const std::vector<location>& villages = map_.villages();
	for(std::vector<location>::const_iterator v = villages.begin(); v != villages.end(); ++v) {
		const int owner = village_owner(*v,teams_);
		if(owner == -1) {
			const size_t distance = distance_between(start_pos,*v);

			bool closest = true;
			for(std::vector<team>::const_iterator i = teams_.begin(); i != teams_.end(); ++i) {
				const int index = i - teams_.begin() + 1;
				const gamemap::location& loc = map_.starting_position(index);
				if(loc != start_pos && distance_between(loc,*v) < distance) {
					closest = false;
					break;
				}
			}

			if(closest) {
				++neutral_villages;
			}
		}
	}

	//the villages per scout is for a two-side battle, accounting for all neutral villages
	//on the map. We only look at villages closer to us, so we halve it, making us get
	//twice as many scouts
	const int villages_per_scout = current_team().villages_per_scout()/2;

	//get scouts depending on how many neutral villages there are
	int scouts_wanted = villages_per_scout > 0 ? neutral_villages/villages_per_scout : 0;

	LOG_AI << "scouts_wanted: " << neutral_villages << "/" << villages_per_scout << " = " << scouts_wanted << "\n";

	std::map<std::string,int> unit_types;

	for(unit_map::const_iterator u = units_.begin(); u != units_.end(); ++u) {
		if(u->second.side() == team_num_) {
			++unit_types[u->second.usage()];
		}
	}

	LOG_AI << "we have " << unit_types["scout"] << " scouts already and we want " << scouts_wanted << " in total\n";

	while(unit_types["scout"] < scouts_wanted) {
		if(recruit_usage("scout") == false)
			break;

		++unit_types["scout"];
	}

	const std::vector<std::string>& options = current_team().recruitment_pattern();

	if(options.empty()) {
		wassert(false);
		return;
	}

	//buy units as long as we have room and can afford it
	while(recruit_usage(options[rand()%options.size()])) {
	}
}

void ai::move_leader_to_goals( const move_map& enemy_dstsrc)
{
	const config* const goal = current_team().ai_parameters().child("leader_goal");

	if(goal == NULL) {
		LOG_AI << "No goal found\n";
		return;
	}

	const gamemap::location dst(*goal);
	if (!dst.valid()) {
		ERR_AI << "Invalid goal\n";
		return;
	}

	const unit_map::iterator leader = find_leader(units_,team_num_);
	if(leader == units_.end() || leader->second.get_state("stoned")=="yes") {
		WRN_AI << "Leader not found\n";
		return;
	}

	LOG_AI << "Doing recruitment before goals\n";

	do_recruitment();

	shortest_path_calculator calc(leader->second, current_team(), units_, teams_, map_, state_);
	const paths::route route = a_star_search(leader->first, dst, 1000.0, &calc, get_info().map.x(), get_info().map.y());
	if(route.steps.empty()) {
		LOG_AI << "route empty";
		return;
	}

	const paths leader_paths(map_,state_,gameinfo_,units_,leader->first,teams_,false,false,current_team());

	std::map<gamemap::location,paths> possible_moves;
	possible_moves.insert(std::pair<gamemap::location,paths>(leader->first,leader_paths));

	gamemap::location loc;
	for(std::vector<gamemap::location>::const_iterator itor = route.steps.begin(); itor != route.steps.end(); ++itor) {
		if(leader_paths.routes.count(*itor) == 1 && power_projection(*itor,enemy_dstsrc) < double(leader->second.hitpoints()/2)) {
			loc = *itor;
		}
	}

	if(loc.valid()) {
		LOG_AI << "Moving leader to goal\n";
		move_unit(leader->first,loc,possible_moves);
	}
}

void ai::move_leader_to_keep(const move_map& enemy_dstsrc)
{
	const unit_map::iterator leader = find_leader(units_,team_num_);
	if(leader == units_.end() || leader->second.get_state("stoned")=="yes") {
		return;
	}

	//find where the leader can move
	const paths leader_paths(map_,state_,gameinfo_,units_,leader->first,teams_,false,false,current_team());
	const gamemap::location& start_pos = nearest_keep(leader->first);

	std::map<gamemap::location,paths> possible_moves;
	possible_moves.insert(std::pair<gamemap::location,paths>(leader->first,leader_paths));

	bool leader_moved = false;
	//if the leader is not on his starting location, move him there.
	if(leader->first != start_pos) {
		leader_moved = true;
		const paths::routes_map::const_iterator itor = leader_paths.routes.find(start_pos);
		if(itor != leader_paths.routes.end() && units_.count(start_pos) == 0) {
			move_unit(leader->first,start_pos,possible_moves);
		} else {
			//make a map of the possible locations the leader can move to, ordered by the
			//distance from the keep
			std::multimap<int,gamemap::location> moves_toward_keep;

			//the leader can't move to his keep, try to move to the closest location to
			//the keep where there are no enemies in range.
			const int current_distance = distance_between(leader->first,start_pos);
			for(paths::routes_map::const_iterator i = leader_paths.routes.begin(); i != leader_paths.routes.end(); ++i) {
				const int new_distance = distance_between(i->first,start_pos);
				if(new_distance < current_distance) {
					moves_toward_keep.insert(std::pair<int,gamemap::location>(new_distance,i->first));
				}
			}

			//find the first location which we can move to without the threat of enemies
			for(std::multimap<int,gamemap::location>::const_iterator j = moves_toward_keep.begin(); j != moves_toward_keep.end(); ++j) {
				if(enemy_dstsrc.count(j->second) == 0) {
					move_unit(leader->first,j->second,possible_moves);
					break;
				}
			}
		}
	}
}

void ai::move_leader_after_recruit(const move_map& enemy_dstsrc)
{
	LOG_AI << "moving leader after recruit...\n";

	const unit_map::iterator leader = find_leader(units_,team_num_);
	if(leader == units_.end() || leader->second.get_state("stoned")=="yes") {
		return;
	}

	const paths leader_paths(map_,state_,gameinfo_,units_,leader->first,teams_,false,false,current_team());

	std::map<gamemap::location,paths> possible_moves;
	possible_moves.insert(std::pair<gamemap::location,paths>(leader->first,leader_paths));

	if(current_team().gold() < 20 && is_accessible(leader->first,enemy_dstsrc) == false) {
		//see if we want to ward any enemy units off from getting our villages
		for(move_map::const_iterator i = enemy_dstsrc.begin(); i != enemy_dstsrc.end(); ++i) {

			//if this is a village of ours, that an enemy can capture on their turn, and
			//which we might be able to reach in two turns.
			if(map_.is_village(i->first) && current_team().owns_village(i->first) &&
				int(distance_between(i->first,leader->first)) <= leader->second.total_movement()*2) {

				int current_distance = distance_between(i->first,leader->first);
				location current_loc;

				for(paths::routes_map::const_iterator j = leader_paths.routes.begin(); j != leader_paths.routes.end(); ++j) {
					const int distance = distance_between(i->first,j->first);
					if(distance < current_distance && is_accessible(j->first,enemy_dstsrc) == false) {
						current_distance = distance;
						current_loc = j->first;
					}
				}

				//if this location is in range of the village, then we consider it
				if(current_loc.valid()) {
					LOG_AI << "considering movement to " << str_cast(current_loc.x + 1)
						<< "," << str_cast(current_loc.y+1);
					unit_map temp_units;
					temp_units.insert(std::pair<location,unit>(current_loc,leader->second));
					const paths p(map_,state_,gameinfo_,temp_units,current_loc,teams_,false,false,current_team());

					if(p.routes.count(i->first)) {
						move_unit(leader->first,current_loc,possible_moves);
						return;
					}
				}
			}
		}
	}

	//see if any friendly leaders can make it to our keep. If they can, then move off it so that they
	//can recruit if they want.
	if(nearest_keep(leader->first) == leader->first) {
		const location keep = leader->first;
		const std::pair<location,unit> temp_leader = *leader;
		units_.erase(leader);

		bool friend_can_reach_keep = false;

		std::map<location,paths> friends_possible_moves;
		move_map friends_srcdst, friends_dstsrc;
		calculate_possible_moves(friends_possible_moves,friends_srcdst,friends_dstsrc,false,true);
		for(move_map::const_iterator i = friends_dstsrc.begin(); i != friends_dstsrc.end(); ++i) {
			if(i->first == keep) {
				const unit_map::const_iterator itor = units_.find(i->second);
				if(itor != units_.end() && itor->second.can_recruit()) {
					friend_can_reach_keep = true;
					break;
				}
			}
		}

		units_.insert(temp_leader);

		if(friend_can_reach_keep) {
			//find a location for our leader to vacate the keep to
			location adj[6];
			get_adjacent_tiles(keep,adj);
			for(size_t n = 0; n != 6; ++n) {
				//vacate to the first location found that is on the board, our leader can move to, and no enemies can reach
				if(map_.on_board(adj[n]) && leader_paths.routes.count(adj[n]) != 0 && is_accessible(adj[n],enemy_dstsrc) == false) {
					move_unit(keep,adj[n],possible_moves);
					return;
				}
			}
		}
	}
}

bool ai::leader_can_reach_keep() const
{
	const unit_map::iterator leader = find_leader(units_,team_num_);
	if(leader == units_.end() || leader->second.get_state("stoned")=="yes") {
		return false;
	}

	const gamemap::location& start_pos = nearest_keep(leader->first);
	if(start_pos.valid() == false) {
		return false;
	}

	if(leader->first == start_pos) {
		return true;
	}

	//find where the leader can move
	const paths leader_paths(map_,state_,gameinfo_,units_,leader->first,teams_,false,false,current_team());


	return leader_paths.routes.count(start_pos) > 0;
}

int ai::rate_terrain(const unit& u, const gamemap::location& loc)
{
	const gamemap::TERRAIN terrain = map_.get_terrain(loc);
	const int defense = u.defense_modifier(terrain);
	int rating = 100 - defense;

	const int healing_value = 10;
	const int friendly_village_value = 5;
	const int neutral_village_value = 10;
	const int enemy_village_value = 15;

	if(map_.gives_healing(terrain) && u.get_ability_bool("regenerates",loc) == false) {
		rating += healing_value;
	}

	if(map_.is_village(terrain)) {
		const int owner = village_owner(loc,teams_);

		if(owner+1 == (int)team_num_) {
			rating += friendly_village_value;
		} else if(owner == -1) {
			rating += neutral_village_value;
		} else {
			rating += enemy_village_value;
		}
	}

	return rating;
}

const ai::defensive_position& ai::best_defensive_position(const gamemap::location& loc, const move_map& dstsrc, const move_map& srcdst, const move_map& enemy_dstsrc) const
{
	const unit_map::const_iterator itor = units_.find(loc);
	if(itor == units_.end()) {
		static defensive_position pos;
		pos.chance_to_hit = 0;
		pos.vulnerability = pos.support = 0;
		return pos;
	}

	const std::map<location,defensive_position>::const_iterator position = defensive_position_cache_.find(loc);
	if(position != defensive_position_cache_.end()) {
		return position->second;
	}

	defensive_position pos;
	pos.chance_to_hit = 100;
	pos.vulnerability = 10000.0;
	pos.support = 0.0;

	typedef move_map::const_iterator Itor;
	const std::pair<Itor,Itor> itors = srcdst.equal_range(loc);
	for(Itor i = itors.first; i != itors.second; ++i) {
		const int defense = itor->second.defense_modifier(map_.get_terrain(i->second));
		if(defense > pos.chance_to_hit) {
			continue;
		}

		const double vulnerability = power_projection(i->second,enemy_dstsrc);
		const double support = power_projection(i->second,dstsrc);

		if(defense < pos.chance_to_hit || support - vulnerability > pos.support - pos.vulnerability) {
			pos.loc = i->second;
			pos.chance_to_hit = defense;
			pos.vulnerability = vulnerability;
			pos.support = support;
		}
	}

	defensive_position_cache_.insert(std::pair<location,defensive_position>(loc,pos));
	return defensive_position_cache_[loc];
}

void ai::invalidate_defensive_position_cache()
{
	defensive_position_cache_.clear();
}

bool ai::is_accessible(const location& loc, const move_map& dstsrc) const
{
	gamemap::location adj[6];
	get_adjacent_tiles(loc,adj);
	for(size_t n = 0; n != 6; ++n) {
		if(dstsrc.count(adj[n]) > 0) {
			return true;
		}
	}

	return dstsrc.count(loc) > 0;
}


const std::set<gamemap::location>& ai::keeps() const
{
	if(keeps_.empty()) {
		//generate the list of keeps -- iterate over the entire map and find all keeps
		for(size_t x = 0; x != size_t(map_.x()); ++x) {
			for(size_t y = 0; y != size_t(map_.y()); ++y) {
				const gamemap::location loc(x,y);
				if(map_.is_keep(loc)) {
					gamemap::location adj[6];
					get_adjacent_tiles(loc,adj);
					for(size_t n = 0; n != 6; ++n) {
						if(map_.is_castle(adj[n])) {
							keeps_.insert(loc);
							break;
						}
					}
				}
			}
		}
	}

	return keeps_;
}

const gamemap::location& ai::nearest_keep(const gamemap::location& loc) const
{
	const std::set<gamemap::location>& keeps = this->keeps();
	if(keeps.empty()) {
		static const gamemap::location dummy;
		return dummy;
	}

	const gamemap::location* res = NULL;
	int closest = -1;
	for(std::set<gamemap::location>::const_iterator i = keeps.begin(); i != keeps.end(); ++i) {
		const int distance = distance_between(*i,loc);
		if(res == NULL || distance < closest) {
			closest = distance;
			res = &*i;
		}
	}

	return *res;
}

const std::set<gamemap::location>& ai::avoided_locations() const
{
	if(avoid_.empty()) {
		const config::child_list& avoids = current_team().ai_parameters().get_children("avoid");
		for(config::child_list::const_iterator a = avoids.begin(); a != avoids.end(); ++a) {

			const std::vector<location>& locs = parse_location_range((**a)["x"],(**a)["y"]);
			for(std::vector<location>::const_iterator i = locs.begin(); i != locs.end(); ++i) {
				avoid_.insert(*i);
			}
		}

		if(avoid_.empty()) {
			avoid_.insert(location());
		}
	}

	return avoid_;
}

int ai::attack_depth() const
{
	if(attack_depth_ > 0) {
		return attack_depth_;
	}

	const config& parms = current_team().ai_parameters();
	attack_depth_ = maximum<int>(1,lexical_cast_default<int>(parms["attack_depth"],5));
	return attack_depth_;
}<|MERGE_RESOLUTION|>--- conflicted
+++ resolved
@@ -1009,11 +1009,7 @@
 			LOG_STREAM(err, ai) << "attempt to attack unit that is turned to stone\n";
 			return;
 		}
-<<<<<<< HEAD
-		if(!info_.units.find(u)->second.can_attack()) {
-=======
 		if(!info_.units.find(u)->second.attacks_left()) {
->>>>>>> 8000b0e9
 			LOG_STREAM(err, ai) << "attempt to attack twice with the same unit\n";
 			return;
 		}
@@ -1213,11 +1209,7 @@
 		//find a vacant village for it to rest in
 		if(u.side() == team_num_ &&
 		   u.max_hitpoints() - u.hitpoints() >= game_config::poison_amount/2 &&
-<<<<<<< HEAD
-		   !u.type().regenerates()) {
-=======
 		   !u.get_ability_bool("regenerate",u_it->first)) {
->>>>>>> 8000b0e9
 
 			//look for the village which is the least vulnerable to enemy attack
 			typedef std::multimap<location,location>::const_iterator Itor;
