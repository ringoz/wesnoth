--- conflicted
+++ resolved
@@ -197,16 +197,10 @@
 	std::vector<std::string> user_files;
 	std::vector<std::string> addons_to_load;
 
-<<<<<<< HEAD
 	filesystem::get_files_in_dir(user_campaign_dir, &user_files, &user_dirs,
 		filesystem::ENTIRE_FILE_PATH);
-	std::stringstream user_error_log;
-=======
-	get_files_in_dir(user_campaign_dir, &user_files, &user_dirs,
-		ENTIRE_FILE_PATH);
 
 	std::vector<std::string> error_log;
->>>>>>> a29ba939
 
 	// Append the $user_campaign_dir/*.cfg files to addons_to_load.
 	BOOST_FOREACH(const std::string& uc, user_files) {
@@ -273,13 +267,8 @@
 			ERR_CONFIG << "error reading usermade add-on '" << uc << "'\n";
 			ERR_CONFIG << err.message << '\n';
 			error_addons.push_back(uc);
-<<<<<<< HEAD
-			user_error_log << err.message << "\n";
+			error_log.push_back(err.message);
 		} catch(filesystem::io_exception&) {
-=======
-			error_log.push_back(err.message);
-		} catch(io_exception&) {
->>>>>>> a29ba939
 			ERR_CONFIG << "error reading usermade add-on '" << uc << "'\n";
 			error_addons.push_back(uc);
 		}
