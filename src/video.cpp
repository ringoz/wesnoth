--- conflicted
+++ resolved
@@ -247,17 +247,12 @@
 
 surface frameBuffer = NULL;
 bool fake_interactive = false;
-<<<<<<< HEAD
-
-#if SDL_VERSION_ATLEAST(2, 0, 0)
-sdl::twindow* window = NULL;
-
-#endif
-
-std::list<events::sdl_handler*> draw_layers;
 }
 
 namespace video2 {
+
+std::list<events::sdl_handler *> draw_layers;
+
 draw_layering::draw_layering(const bool auto_join) :
 		sdl_handler(auto_join)
 {
@@ -292,11 +287,8 @@
 	drawEvent.user = data;
 	SDL_FlushEvent(DRAW_ALL_EVENT);
 	SDL_PushEvent(&drawEvent);
-=======
->>>>>>> 8952ca05
-}
-}
-
+}
+}
 
 
 bool CVideo::non_interactive()
@@ -406,12 +398,10 @@
 #endif
 }
 
-#if SDL_VERSION_ATLEAST(2, 0, 0)
+
 void CVideo::video_event_handler::handle_window_event(const SDL_Event &event)
 {
-
-
-
+#if SDL_VERSION_ATLEAST(2, 0, 0)
 	if (event.type == SDL_WINDOWEVENT) {
 		switch (event.window.event) {
 			case SDL_WINDOWEVENT_RESIZED:
@@ -436,8 +426,10 @@
 				break;
 		}
 	}
-}
-#endif
+#else
+	UNUSED(event);
+#endif
+}
 
 
 CVideo::CVideo(FAKE_TYPES type) :
