--- conflicted
+++ resolved
@@ -112,12 +112,8 @@
 
 void get_addon_install_info(const std::string& addon_name, config& cfg)
 {
-<<<<<<< HEAD
-	filesystem::scoped_istream stream = filesystem::istream_file(get_info_file_path(addon_name));
-	read(cfg, *stream);
-=======
 	const std::string& info_path = get_info_file_path(addon_name);
-	scoped_istream stream = istream_file(info_path);
+	filesystem::scoped_istream stream = filesystem::istream_file(info_path);
 	try {
 		read(cfg, *stream);
 	} catch(const config::error& e) {
@@ -125,7 +121,6 @@
 				<< addon_name << "' from " << info_path << ":\n"
 				<< e.message << '\n';
 	}
->>>>>>> a29ba939
 }
 
 bool remove_local_addon(const std::string& addon)
