--! #textdomain wesnoth

function wesnoth.game_events.on_load(cfg)
	if #cfg == 0 then return end
	local t = {}
	for i = 1,#cfg do t[i] = string.format("[%s]", cfg[i][1]) end
	error(string.format("~wml:%s not supported at scenario toplevel", table.concat(t, ', ')), 0)
end

function wesnoth.game_events.on_save()
	return {}
end

wesnoth.require "lua/wml-flow.lua"
wesnoth.require "lua/wml/objectives.lua"
wesnoth.require "lua/wml/items.lua"
wesnoth.require "lua/wml/message.lua"
wesnoth.require "lua/wml/object.lua"
wesnoth.require "lua/wml/modify_unit.lua"
wesnoth.require "lua/wml/harm_unit.lua"
wesnoth.require "lua/wml/find_path.lua"
wesnoth.require "lua/wml/endlevel.lua"
wesnoth.require "lua/wml/random_placement.lua"

local helper = wesnoth.require "lua/helper.lua"
local location_set = wesnoth.require "lua/location_set.lua"
local utils = wesnoth.require "lua/wml-utils.lua"
local wml_actions = wesnoth.wml_actions
local T = helper.set_wml_tag_metatable {}

function wml_actions.sync_variable(cfg)
	local names = cfg.name or helper.wml_error "[sync_variable] missing required name= attribute."
	local result = wesnoth.synchronize_choice(
		function()
			local res = {}
			for name_raw in utils.split(names) do
				local name = utils.trim(name_raw)
				local variable_type = string.sub(name, string.len(name)) == "]" and "indexed" or ( wesnoth.get_variable(name .. ".length") > 0 and "array" or "attribute")
				local variable_info = { name = name, type = variable_type }
				table.insert(res, { "variable", variable_info })
				if variable_type == "indexed" then 
					table.insert(variable_info, { "value", wesnoth.get_variable(name) } )
				elseif variable_type == "array" then
					for i = 1, wesnoth.get_variable(name .. ".length") do
						table.insert(variable_info, { "value",  wesnoth.get_variable(string.format("%s[%d]", name, i - 1)) } )
					end
				else
					variable_info.value = wesnoth.get_variable(name)
				end
			end
			return res
		end
	)
	for variable in helper.child_range(result, "variable") do
		local name = variable.name
		
		if variable.type == "indexed" then
			wesnoth.set_variable(name, variable[1][2])
		elseif variable.type == "array" then
			for index, cfg_pair in ipairs(variable) do
				wesnoth.set_variable( string.format("%s[%d]", name, index - 1), cfg_pair[2])
			end
		else
			wesnoth.set_variable(name, variable.value)
		end
	end
end

function wml_actions.chat(cfg)
	local side_list = wesnoth.get_sides(cfg)
	local speaker = tostring(cfg.speaker or "WML")
	local message = tostring(cfg.message or
		helper.wml_error "[chat] missing required message= attribute."
	)

	for index, side in ipairs(side_list) do
		if side.controller == "human" then
			wesnoth.message(speaker, message)
			break
		end
	end
end

function wml_actions.gold(cfg)
	local amount = tonumber(cfg.amount) or
		helper.wml_error "[gold] missing required amount= attribute."
	local sides = wesnoth.get_sides(cfg)
	for index, team in ipairs(sides) do
		team.gold = team.gold + amount
	end
end

--note: This tag can't easily (without deprecation) be extended to store an array,
--since the gold is stored in a scalar variable, not a container (there's no key).
function wml_actions.store_gold(cfg)
	local team = wesnoth.get_sides(cfg)[1]
	if team then wesnoth.set_variable(cfg.variable or "gold", team.gold) end
end

function wml_actions.clear_variable(cfg)
	local names = cfg.name or
		helper.wml_error "[clear_variable] missing required name= attribute."
	for w in utils.split(names) do
		wesnoth.set_variable(utils.trim(w))
	end
end

function wml_actions.store_unit_type_ids(cfg)
	local types = {}
	for k,v in pairs(wesnoth.unit_types) do
		table.insert(types, k)
	end
	table.sort(types)
	types = table.concat(types, ',')
	wesnoth.set_variable(cfg.variable or "unit_type_ids", types)
end

function wml_actions.store_unit_type(cfg)
	local types = cfg.type or
		helper.wml_error "[store_unit_type] missing required type= attribute."
	local writer = utils.vwriter.init(cfg, "unit_type")
	for w in utils.split(types) do
		local unit_type = wesnoth.unit_types[w] or
			helper.wml_error(string.format("Attempt to store nonexistent unit type '%s'.", w))
		utils.vwriter.write(writer, unit_type.__cfg)
	end
end

function wml_actions.fire_event(cfg)
	local u1 = helper.get_child(cfg, "primary_unit")
	u1 = u1 and wesnoth.get_units(u1)[1]
	local x1, y1 = 0, 0
	if u1 then x1, y1 = u1.x, u1.y end

	local u2 = helper.get_child(cfg, "secondary_unit")
	u2 = u2 and wesnoth.get_units(u2)[1]
	local x2, y2 = 0, 0
	if u2 then x2, y2 = u2.x, u2.y end

	local w1 = helper.get_child(cfg, "primary_attack")
	local w2 = helper.get_child(cfg, "secondary_attack")
	if w2 then w1 = w1 or {} end

	wesnoth.fire_event(cfg.name, x1, y1, x2, y2, w1, w2)
end

function wml_actions.allow_recruit(cfg)
	local unit_types = cfg.type or helper.wml_error("[allow_recruit] missing required type= attribute")
	for index, team in ipairs(wesnoth.get_sides(cfg)) do
		local v = team.recruit
		for type in utils.split(unit_types) do
			table.insert(v, type)
			wesnoth.add_known_unit(type)
		end
		team.recruit = v
		end
end

function wml_actions.allow_extra_recruit(cfg)
	local recruits = cfg.extra_recruit or helper.wml_error("[allow_extra_recruit] missing required extra_recruit= attribute")
	for index, unit in ipairs(wesnoth.get_units(cfg)) do
		local v = unit.extra_recruit
		for recruit in utils.split(recruits) do
			table.insert(v, recruit)
			wesnoth.add_known_unit(recruit)
		end
		unit.extra_recruit = v
	end
end

function wml_actions.disallow_recruit(cfg)
	local unit_types = cfg.type
	for index, team in ipairs(wesnoth.get_sides(cfg)) do
		if unit_types then
			local v = team.recruit
			for w in utils.split(unit_types) do
				for i, r in ipairs(v) do
					if r == w then
						table.remove(v, i)
						break
					end
				end
			end
			team.recruit = v
		else
			team.recruit = nil
		end
	end
end

function wml_actions.disallow_extra_recruit(cfg)
	local recruits = cfg.extra_recruit or helper.wml_error("[disallow_extra_recruit] missing required extra_recruit= attribute")
	for index, unit in ipairs(wesnoth.get_units(cfg)) do
		local v = unit.extra_recruit
		for w in utils.split(recruits) do
			for i, r in ipairs(v) do
				if r == w then
					table.remove(v, i)
					break
				end
			end
		end
		unit.extra_recruit = v
	end
end

function wml_actions.set_recruit(cfg)
	local recruit = cfg.recruit or helper.wml_error("[set_recruit] missing required recruit= attribute")
	for index, team in ipairs(wesnoth.get_sides(cfg)) do
		local v = {}
		for w in utils.split(recruit) do
			table.insert(v, w)
		end
		team.recruit = v
	end
end

function wml_actions.set_extra_recruit(cfg)
	local recruits = cfg.extra_recruit or helper.wml_error("[set_extra_recruit] missing required extra_recruit= attribute")
	local v = {}

	for w in utils.split(recruits) do
		table.insert(v, w)
	end

	for index, unit in ipairs(wesnoth.get_units(cfg)) do
		unit.extra_recruit = v
	end
end

function wml_actions.store_map_dimensions(cfg)
	local var = cfg.variable or "map_size"
	local w, h, b = wesnoth.get_map_size()
	wesnoth.set_variable(var .. ".width", w)
	wesnoth.set_variable(var .. ".height", h)
	wesnoth.set_variable(var .. ".border_size", b)
end

function wml_actions.unit_worth(cfg)
	local u = wesnoth.get_units(cfg)[1] or
		helper.wml_error "[unit_worth]'s filter didn't match any unit"
	local ut = wesnoth.unit_types[u.type]
	local hp = u.hitpoints / u.max_hitpoints
	local xp = u.experience / u.max_experience
	local best_adv = ut.cost
	for w in utils.split(ut.__cfg.advances_to) do
		local uta = wesnoth.unit_types[w]
		if uta and uta.cost > best_adv then best_adv = uta.cost end
	end
	wesnoth.set_variable("cost", ut.cost)
	wesnoth.set_variable("next_cost", best_adv)
	wesnoth.set_variable("health", math.floor(hp * 100))
	wesnoth.set_variable("experience", math.floor(xp * 100))
	wesnoth.set_variable("recall_cost", ut.recall_cost)
	wesnoth.set_variable("unit_worth", math.floor(math.max(ut.cost * hp, best_adv * xp)))
end

function wml_actions.lua(cfg)
	local cfg = helper.shallow_literal(cfg)
	local bytecode, message = load(cfg.code or "")
	if not bytecode then error("~lua:" .. message, 0) end
	bytecode(helper.get_child(cfg, "args"))
end

function wml_actions.music(cfg)
	wesnoth.set_music(cfg)
end

-- This is mainly for use in unit test macros, but maybe it can be useful elsewhere too
function wml_actions.test_condition(cfg)
	local logger = cfg.logger or "warning"
	
	-- This function returns true if it managed to explain the failure
	local function explain(current_cfg, expect)
		for i,t in ipairs(current_cfg) do
			local tag, this_cfg = t[1], t[2]
			-- Some special cases
			if tag == "or" or tag == "and" then
				if explain(this_cfg, expect) then
					return true
				end
			elseif tag == "not" then
				if explain(this_cfg, not expect) then
					return true
				end
			elseif tag == "true" or tag == "false" then
				-- We don't explain these ones.
				return true
			elseif wesnoth.eval_conditional{t} == expect then
				local explanation = "The following conditional test %s:"
				if expect then
					explanation = explanation:format("passed")
				else
					explanation = explanation:format("failed")
				end
				explanation = string.format("%s\n\t[%s]", explanation, tag)
				for k,v in pairs(this_cfg) do
					if type(k) ~= "number" then
						local format = "%s\n\t\t%s=%s"
						local literal = tostring(helper.literal(this_cfg)[k])
						if literal ~= v then
							format = format .. "=%s"
						end
						explanation = string.format(format, explanation, k, literal, tostring(v))
					end
				end
				explanation = string.format("%s\n\t[/%s]", explanation, tag)
				if tag == "variable" then
					explanation = string.format("%s\n\tNote: The variable %s currently has the value %q.", explanation, this_cfg.name, tostring(wesnoth.get_variable(this_cfg.name)))
				end
				wesnoth.log(logger, explanation, true)
				return true
			end
		end
	end
	
	-- Use not twice here to convert nil to false
	explain(cfg, not not cfg.result)
end

function wml_actions.scroll_to(cfg)
	local loc = wesnoth.get_locations( cfg )[1]
	if not loc then return end
	if not utils.optional_side_filter(cfg) then return end
	wesnoth.scroll_to_tile(loc[1], loc[2], cfg.check_fogged, cfg.immediate)
	if cfg.highlight then
		wesnoth.highlight_hex(loc[1], loc[2])
		wml_actions.redraw{}
	end
end

function wml_actions.scroll_to_unit(cfg)
	local u = wesnoth.get_units(cfg)[1]
	if not u then return end
	if not utils.optional_side_filter(cfg, "for_side", "for_side") then return end
	wesnoth.scroll_to_tile(u.x, u.y, cfg.check_fogged, cfg.immediate)
	if cfg.highlight then
		wesnoth.highlight_hex(u.x, u.y)
		wml_actions.redraw{}
	end
end

function wml_actions.lock_view(cfg)
	wesnoth.lock_view(true)
end

function wml_actions.unlock_view(cfg)
	wesnoth.lock_view(false)
end

function wml_actions.select_unit(cfg)
	local u = wesnoth.get_units(cfg)[1]
	if not u then return end
	wesnoth.select_unit(u.x, u.y, cfg.highlight, cfg.fire_event)
end

function wml_actions.unit_overlay(cfg)
	local img = cfg.image or helper.wml_error( "[unit_overlay] missing required image= attribute" )
	for i,u in ipairs(wesnoth.get_units(cfg)) do
		local ucfg = u.__cfg
		for w in utils.split(ucfg.overlays) do
			if w == img then ucfg = nil end
		end
		if ucfg then
			ucfg.overlays = ucfg.overlays .. ',' .. img
			wesnoth.put_unit(ucfg)
		end
	end
end

function wml_actions.remove_unit_overlay(cfg)
	local img = cfg.image or helper.wml_error( "[remove_unit_overlay] missing required image= attribute" )

	-- Loop through all matching units.
	for i,u in ipairs(wesnoth.get_units(cfg)) do
		local ucfg = u.__cfg
		local t = utils.parenthetical_split(ucfg.overlays)
		-- Remove the specified image from the overlays.
		for i = #t,1,-1 do
			if t[i] == img then table.remove(t, i) end
		end
		-- Reassemble the list of remaining overlays.
		ucfg.overlays = table.concat(t, ',')
		wesnoth.put_unit(ucfg)
	end
end

function wml_actions.store_turns(cfg)
	local var = cfg.variable or "turns"
	wesnoth.set_variable(var, wesnoth.game_config.last_turn)
end

function wml_actions.store_unit(cfg)
	local filter = helper.get_child(cfg, "filter") or
		helper.wml_error "[store_unit] missing required [filter] tag"
	local kill_units = cfg.kill

	--cache the needed units here, since the filter might reference the to-be-cleared variable(s)
	local units = wesnoth.get_units(filter)
	local recall_units = wesnoth.get_recall_units(filter)
	
	local writer = utils.vwriter.init(cfg, "unit")

	for i,u in ipairs(units) do
		utils.vwriter.write(writer, u.__cfg)
		if kill_units then wesnoth.erase_unit(u) end
	end

	if (not filter.x or filter.x == "recall") and (not filter.y or filter.y == "recall") then
		for i,u in ipairs(recall_units) do
			local ucfg = u.__cfg
			ucfg.x = "recall"
			ucfg.y = "recall"
			utils.vwriter.write(writer, ucfg)
			if kill_units then wesnoth.erase_unit(u) end
		end
	end
end

function wml_actions.sound(cfg)
	local name = cfg.name or helper.wml_error("[sound] missing required name= attribute")
	wesnoth.play_sound(name, cfg["repeat"])
end

function wml_actions.store_locations(cfg)
	-- the variable can be mentioned in a [find_in] subtag, so it
	-- cannot be cleared before the locations are recovered
	local locs = wesnoth.get_locations(cfg)
	local writer = utils.vwriter.init(cfg, "location")
	for i, loc in ipairs(locs) do
		local x, y = loc[1], loc[2]
		local t = wesnoth.get_terrain(x, y)
		local res = { x = x, y = y, terrain = t }
		if wesnoth.get_terrain_info(t).village then
			res.owner_side = wesnoth.get_village_owner(x, y) or 0
		end
		utils.vwriter.write(writer, res)
	end
end

function wml_actions.store_reachable_locations(cfg)
	local unit_filter = helper.get_child(cfg, "filter") or
		helper.wml_error "[store_reachable_locations] missing required [filter] tag"
	local location_filter = helper.get_child(cfg, "filter_location")
	local range = cfg.range or "movement"
	local moves = cfg.moves or "current"
	local variable = cfg.variable or helper.wml_error "[store_reachable_locations] missing required variable= key"
	local reach_param = { viewing_side = cfg.viewing_side or 0 }
	if range == "vision" then
		moves = "max"
		reach_param.ignore_units = true
	end

	local reach = location_set.create()

	for i,unit in ipairs(wesnoth.get_units(unit_filter)) do
		local unit_reach
		if moves == "max" then
			local saved_moves = unit.moves
			unit.moves = unit.max_moves
			unit_reach = location_set.of_pairs(wesnoth.find_reach(unit, reach_param))
			unit.moves = saved_moves
		else
			unit_reach = location_set.of_pairs(wesnoth.find_reach(unit, reach_param))
		end

		if range == "vision" or range == "attack" then
			unit_reach:iter(function(x, y)
				reach:insert(x, y)
				for u,v in helper.adjacent_tiles(x, y) do
					reach:insert(u, v)
				end
			end)
		else
			reach:union(unit_reach)
		end
	end

	if location_filter then
		reach = reach:filter(function(x, y)
			return wesnoth.match_location(x, y, location_filter)
		end)
	end
	reach:to_wml_var(variable)
end

function wml_actions.hide_unit(cfg)
	for i,u in ipairs(wesnoth.get_units(cfg)) do
		u.hidden = true
	end
	wml_actions.redraw {}
end

function wml_actions.unhide_unit(cfg)
	for i,u in ipairs(wesnoth.get_units(cfg)) do
		u.hidden = false
	end
	wml_actions.redraw {}
end

function wml_actions.move_unit(cfg)
	local coordinate_error = "invalid coordinate in [move_unit]"
	local to_x = tostring(cfg.to_x or helper.wml_error(coordinate_error))
	local to_y = tostring(cfg.to_y or helper.wml_error(coordinate_error))
	local fire_event = cfg.fire_event
	local muf_force_scroll = cfg.force_scroll
	local check_passability = cfg.check_passability or true
	cfg = helper.literal(cfg)
	cfg.to_x, cfg.to_y, cfg.fire_event = nil, nil, nil
	local units = wesnoth.get_units(cfg)

	local pattern = "[^%s,]+"
	for current_unit_index, current_unit in ipairs(units) do
		if not fire_event or current_unit.valid then
			local xs, ys = string.gmatch(to_x, pattern), string.gmatch(to_y, pattern)
			local move_string_x = current_unit.x
			local move_string_y = current_unit.y
			local pass_check = nil
			if check_passability then pass_check = current_unit end

			local x, y = xs(), ys()
			local prevX, prevY = tonumber(current_unit.x), tonumber(current_unit.y)
			while true do
				x = tonumber(x) or helper.wml_error(coordinate_error)
				y = tonumber(y) or helper.wml_error(coordinate_error)
				if not (x == prevX and y == prevY) then x, y = wesnoth.find_vacant_tile(x, y, pass_check) end
				if not x or not y then helper.wml_error("Could not find a suitable hex near to one of the target hexes in [move_unit].") end
				move_string_x = string.format("%s,%u", move_string_x, x)
				move_string_y = string.format("%s,%u", move_string_y, y)
				local next_x, next_y = xs(), ys()
				if not next_x and not next_y then break end
				prevX, prevY = x, y
				x, y = next_x, next_y
			end

			if current_unit.x < x then current_unit.facing = "se"
			elseif current_unit.x > x then current_unit.facing = "sw"
			end

			wesnoth.extract_unit(current_unit)
			local current_unit_cfg = current_unit.__cfg
			wml_actions.move_unit_fake {
				type = current_unit_cfg.type,
				gender = current_unit_cfg.gender,
				variation = current_unit_cfg.variation,
				image_mods = current_unit.image_mods,
				side = current_unit_cfg.side,
				x = move_string_x,
				y = move_string_y,
				force_scroll = muf_force_scroll
			}
			local x2, y2 = current_unit.x, current_unit.y
			current_unit.x, current_unit.y = x, y
			wesnoth.put_unit(current_unit)

			if fire_event then
				wesnoth.fire_event("moveto", x, y, x2, y2)
			end
		end
	end
end

function wml_actions.capture_village(cfg)
	local side = cfg.side
	local filter_side = helper.get_child(cfg, "filter_side")
	local fire_event = cfg.fire_event
	if side then side = tonumber(side) or helper.wml_error("invalid side in [capture_village]") end
	if filter_side then
		if side then helper.wml_error("duplicate side information in [capture_village]") end
		side = wesnoth.get_sides(filter_side)[1]
		if side then side = side.side end
	end
	local locs = wesnoth.get_locations(cfg)

	for i, loc in ipairs(locs) do
		wesnoth.set_village_owner(loc[1], loc[2], side, fire_event)
	end
end

function wml_actions.terrain(cfg)
	local terrain = cfg.terrain or helper.wml_error("[terrain] missing required terrain= attribute")
	cfg = helper.shallow_parsed(cfg)
	cfg.terrain = nil
	for i, loc in ipairs(wesnoth.get_locations(cfg)) do
		wesnoth.set_terrain(loc[1], loc[2], terrain, cfg.layer, cfg.replace_if_failed)
	end
end

function wml_actions.delay(cfg)
	local delay = tonumber(cfg.time) or
		helper.wml_error "[delay] missing required time= attribute."
	local accelerate = cfg.accelerate or false
	wesnoth.delay(delay, accelerate)
end

function wml_actions.floating_text(cfg)
	local locs = wesnoth.get_locations(cfg)
	local text = cfg.text or helper.wml_error("[floating_text] missing required text= attribute")

	for i, loc in ipairs(locs) do
		wesnoth.float_label(loc[1], loc[2], text)
	end
end

function wml_actions.petrify(cfg)
	for index, unit in ipairs(wesnoth.get_units(cfg)) do
		unit.status.petrified = true
		-- Extract unit and put it back to update animation (not needed for recall units)
		wesnoth.extract_unit(unit)
		wesnoth.put_unit(unit)
	end

	for index, unit in ipairs(wesnoth.get_recall_units(cfg)) do
		unit.status.petrified = true
	end
end

function wml_actions.unpetrify(cfg)
	for index, unit in ipairs(wesnoth.get_units(cfg)) do
		unit.status.petrified = false
		-- Extract unit and put it back to update animation (not needed for recall units)
		wesnoth.extract_unit(unit)
		wesnoth.put_unit(unit)
	end

	for index, unit in ipairs(wesnoth.get_recall_units(cfg)) do
		unit.status.petrified = false
	end
end

function wml_actions.heal_unit(cfg)
	wesnoth.heal_unit(cfg)
end

function wml_actions.transform_unit(cfg)
	local transform_to = cfg.transform_to

	for index, unit in ipairs(wesnoth.get_units(cfg)) do

		if transform_to then
			wesnoth.transform_unit( unit, transform_to )
		else
			local hitpoints = unit.hitpoints
			local experience = unit.experience
			local recall_cost = unit.recall_cost
			local status = helper.get_child( unit.__cfg, "status" )

			unit.experience = unit.max_experience
			wesnoth.advance_unit(unit, false, false)

			unit.hitpoints = hitpoints
			unit.experience = experience
			recall_cost = unit.recall_cost

			for key, value in pairs(status) do unit.status[key] = value end
			if unit.status.unpoisonable then unit.status.poisoned = nil end
		end
	end

	wml_actions.redraw {}
end

function wml_actions.store_side(cfg)
	local writer = utils.vwriter.init(cfg, "side")
	for t, side_number in helper.get_sides(cfg) do
		local container = {
			controller = t.controller,
			recruit = table.concat(t.recruit, ","),
			fog = t.fog,
			shroud = t.shroud,
			hidden = t.hidden,
			income = t.total_income,
			village_gold = t.village_gold,
			village_support = t.village_support,
			team_name = t.team_name,
			user_team_name = t.user_team_name,
			color = t.color,
			gold = t.gold,
			scroll_to_leader = t.scroll_to_leader,
			flag = t.flag,
			flag_icon = t.flag_icon,
			side = side_number
		}
		utils.vwriter.write(writer, container)
	end
end

-- This is the port of the old [modify_ai] into lua. It is different from wesnoth.modify_ai in that it uses a standard side filter.
-- I don't know why these functions were made to behave differently, but this seems to be the more powerful and useful one according
-- to mattsc's comments 
function wml_actions.modify_ai(cfg)
	wesnoth.modify_ai_wml(cfg)
end

function wml_actions.add_ai_behavior(cfg)
	local unit = wesnoth.get_units(helper.get_child(cfg, "filter"))[1] or
		helper.wml_error("[add_ai_behavior]: no unit specified")

	local side = cfg.side or
		helper.wml_error("[add_ai_behavior]: no side attribute given")

	local sticky = cfg.sticky or false
	local loop_id = cfg.loop_id or "main_loop"
	local eval = cfg.evaluation
	local exec = cfg.execution
	local id = cfg.bca_id or ("bca-" .. unit.__cfg.underlying_id)

	local ux = unit.x -- @note: did I get it right that coordinates in C++ differ by 1 from thos in-game(and in Lua)?
	local uy = unit.y

	if not (eval and exec) then
		helper.wml_error("[add_ai_behavior]: invalid execution/evaluation handler(s)")
	end

	local path = "stage[" .. loop_id .. "].candidate_action[" .. id .. "]" -- bca: behavior candidate action

	wesnoth.wml_actions.modify_ai {
		action = "add",
		engine = "lua",
		path = path,
		side = side,

		T.candidate_action {
			id = id,
			name = id,
			engine = "lua",
			sticky = sticky,
			unit_x = ux,
			unit_y = uy,
			evaluation = eval,
			execution = exec
		},
	}
end

function wml_actions.store_starting_location(cfg)
	local writer = utils.vwriter.init(cfg, "location")
	for possibly_wrong_index, side in ipairs(wesnoth.get_sides(cfg)) do
		local loc = wesnoth.get_starting_location(side.side)
		if loc then
			local terrain = wesnoth.get_terrain(loc[1], loc[2])
			local result = { x = loc[1], y = loc[2], terrain = terrain }
			if wesnoth.get_terrain_info(terrain).village then
				result.owner_side = wesnoth.get_village_owner(loc[1], loc[2]) or 0
			end
			utils.vwriter.write(writer, result)
		end
	end
end

function wml_actions.store_villages( cfg )
	local villages = wesnoth.get_villages( cfg )
	local writer = utils.vwriter.init(cfg, "location")
	for index, village in ipairs( villages ) do
		utils.vwriter.write(writer, {
			x = village[1],
			y = village[2],
			terrain = wesnoth.get_terrain( village[1], village[2] ),
			owner_side = wesnoth.get_village_owner( village[1], village[2] ) or 0
		})
	end
end

function wml_actions.put_to_recall_list(cfg)
	local units = wesnoth.get_units(cfg)

	for i, unit in ipairs(units) do	
		if cfg.heal then
			unit.hitpoints = unit.max_hitpoints
			unit.moves = unit.max_moves
			unit.attacks_left = unit.max_attacks
			unit.status.poisoned = false
			unit.status.slowed = false
		end
		wesnoth.put_recall_unit(unit, unit.side)
	end
end

function wml_actions.allow_undo(cfg)
	wesnoth.allow_undo()
end

function wml_actions.allow_end_turn(cfg)
	wesnoth.allow_end_turn(true)
end

function wml_actions.disallow_end_turn(cfg)
	wesnoth.allow_end_turn(false)
end

function wml_actions.clear_menu_item(cfg)
	wesnoth.clear_menu_item(cfg.id)
end

function wml_actions.set_menu_item(cfg)
	wesnoth.set_menu_item(cfg.id, cfg)
end

function wml_actions.place_shroud(cfg)
	wesnoth.place_shroud(cfg)
end

function wml_actions.remove_shroud(cfg)
	wesnoth.remove_shroud(cfg)
end

function wml_actions.time_area(cfg)
	if cfg.remove then
		wml_actions.remove_time_area(cfg)
	else
		wesnoth.add_time_area(cfg)
	end
end

function wml_actions.remove_time_area(cfg)
	local id = cfg.id or helper.wml_error("[remove_time_area] missing required id= key")

	for w in utils.split(id) do
		wesnoth.remove_time_area(w)
	end
end

function wml_actions.replace_schedule(cfg)
	wesnoth.replace_schedule(cfg)
end

function wml_actions.scroll(cfg)
	wesnoth.scroll(cfg)
end

function wml_actions.animate_unit(cfg)
	wesnoth.animate_unit(cfg)
end

function wml_actions.color_adjust(cfg)
	wesnoth.color_adjust(cfg)
end

function wml_actions.end_turn(cfg)
	wesnoth.end_turn()
end

function wml_actions.event(cfg)
	if cfg.remove then
		wml_actions.remove_event(cfg)
	else
		wesnoth.add_event_handler(cfg)
	end
end

function wml_actions.remove_event(cfg)
	local id = cfg.id or helper.wml_error("[remove_event] missing required id= key")

	for w in utils.split(id) do
		wesnoth.remove_event_handler(w)
	end
end

function wml_actions.inspect(cfg)
	wesnoth.gamestate_inspector(cfg)
end

function wml_actions.kill(cfg)
	wesnoth.kill(cfg)
end

function wml_actions.label( cfg )
	local new_cfg = helper.parsed( cfg )
	for index, location in ipairs( wesnoth.get_locations( cfg ) ) do
		new_cfg.x, new_cfg.y = location[1], location[2]
		wesnoth.label( new_cfg )
	end
end

function wml_actions.modify_side(cfg)
	wesnoth.modify_side(cfg)
end

function wml_actions.open_help(cfg)
	wesnoth.open_help(cfg.topic)
end

function wml_actions.redraw(cfg)
	local clear_shroud = cfg.clear_shroud

	-- Backwards compat, the behavior of the tag was to clear shroud in case that side= is given.
	if cfg.clear_shroud == nil and cfg.side ~= nil then
		clear_shroud = true
	end

	wesnoth.redraw(cfg, clear_shroud)
end

function wml_actions.print(cfg)
	wesnoth.print(cfg)
end

function wml_actions.role(cfg)
	-- role= and type= are handled differently than in other tags,
	-- so we need to remove them from the filter
	local role = cfg.role
	local filter = helper.shallow_literal(cfg)

	local types = {}

	if cfg.type then
		for value in utils.split(cfg.type) do
			table.insert(types, utils.trim(value))
		end
	end

	filter.role, filter.type = nil, nil

	-- first attempt to match units on the map
	local i = 1
	repeat
		-- give precedence based on the order specified in type=
		if #types > 0 then
			filter.type = types[i]
		end
		local unit = wesnoth.get_units(filter)[1]
		if unit then
			unit.role = role
			return
		end
		i = i + 1
	until #types == 0 or i > #types

	-- then try to match units on the recall lists
	i = 1
	repeat
		if #types > 0 then
			filter.type = types[i]
		end
		local unit = wesnoth.get_recall_units(filter)[1]
		if unit then
			unit.role = role
			return
		end
		i = i + 1
	until #types == 0 or i > #types

	-- no matching unit found, issue a warning
	wesnoth.message("WML", "No matching units found in [role]")
end

function wml_actions.unsynced(cfg)
	wesnoth.unsynced(function ()
		wml_actions.command(cfg)
	end)
end

local function on_board(x, y)
	if type(x) ~= "number" or type(y) ~= "number" then
		return false
	end
	local w, h = wesnoth.get_map_size()
	return x >= 1 and y >= 1 and x <= w and y <= h
end

wml_actions.unstore_unit = function(cfg)
	local variable = cfg.variable or helper.wml_error("[unstore_unit] missing required 'variable' attribute")
	local unit_cfg = wesnoth.get_variable(variable)
	local unit = wesnoth.create_unit(unit_cfg)
	local advance = cfg.advance ~= false
	local animate = cfg.animate ~= false
	local x = cfg.x or unit.x or -1
	local y = cfg.y or unit.y or -1
	wesnoth.add_known_unit(unit.type)
	if on_board(x, y) then
		if cfg.find_vacant then
			x,y = wesnoth.find_vacant_tile(x, y, cfg.check_passability ~= false and unit)
		end
		unit:to_map(x, y, cfg.fire_event)
		local text = nil
		if unit_cfg.gender == "female" then
			text = cfg.female_text or cfg.text
		else
			text = cfg.male_text or cfg.text				
		end
		local color = cfg.color
		if color == nil and cfg.red and cfg.blue and cfg.green then
			color = cfg.red .. "," .. cfg.green .. "," .. cfg.blue
		end
		if text ~= nil and not wesnoth.is_skipping_messages() then
			wesnoth.float_label(x, y, text, color)
		end
		if advance then
			wesnoth.advance_unit(unit, animate, cfg.fire_event)
		end
	else
		unit:to_recall()
	end
end

wml_actions.teleport = function(cfg)
	local context = wesnoth.current.event_context
	local filter = helper.get_child(cfg, "filter") or { x = context.x1, y = context.y1 }
	local unit = wesnoth.get_units(filter)[0]
	if not unit then
		-- No error if no unit matches.
		return
	end
	wesnoth.teleport(unit, cfg.x, cfg.y, cfg.check_passability == false, cfg.clear_shroud ~= false, cfg.animate)
end

function wml_actions.remove_sound_source(cfg)
	wesnoth.remove_sound_source(cfg.id)
end

function wml_actions.sound_source(cfg)
	wesnoth.add_sound_source(cfg)
end

function wml_actions.deprecated_message(cfg)
	if not wesnoth.game_config.debug then return end
	wesnoth.log('wml', cfg.message)
end

function wml_actions.wml_message(cfg)
	local logger = cfg.logger or ''
	wesnoth.log(cfg.logger, cfg.message, cfg.to_chat)
end

local function parse_fog_cfg(cfg)
	-- Side filter
	local ssf = helper.get_child(cfg, "filter_side")
	local sides = wesnoth.get_sides(ssf or {})
	-- Location filter
	local locs = wesnoth.get_locations(cfg)
	return locs, sides
end

function wml_actions.lift_fog(cfg)
	local locs, sides = parse_fog_cfg(cfg)
	for i = 1, #sides do
		wesnoth.remove_fog(sides[i].side, locs, not cfg.multiturn)
	end
end

function wml_actions.reset_fog(cfg)
	local locs, sides = parse_fog_cfg(cfg)
<<<<<<< HEAD
	for i = 1, #sides do
		wesnoth.add_fog(sides[i].side, locs, cfg.reset_view)
=======
	wesnoth.add_fog(sides, locs, cfg.reset_view)
end

function wml_actions.set_variable(cfg)
	local name = cfg.name or helper.wml_error "trying to set a variable with an empty name"

	if cfg.value ~= nil then -- check for nil because user may try to set a variable as false
		wesnoth.set_variable(name, cfg.value)
	end

	if cfg.literal ~= nil then
		wesnoth.set_variable(name, helper.shallow_literal(cfg).literal)
	end

	if cfg.to_variable then
		wesnoth.set_variable(name, wesnoth.get_variable(cfg.to_variable))
	end

	if cfg.add then
		wesnoth.set_variable(name, (tonumber(wesnoth.get_variable(name)) or 0) + (tonumber(cfg.add) or 0))
	end

	if cfg.sub then
		wesnoth.set_variable(name, (tonumber(wesnoth.get_variable(name)) or 0) - (tonumber(cfg.sub) or 0))
	end

	if cfg.multiply then
		wesnoth.set_variable(name, (tonumber(wesnoth.get_variable(name)) or 0) * (tonumber(cfg.multiply) or 0))
	end

	if cfg.divide then
		local divide = tonumber(cfg.divide) or 0
		if divide == 0 then helper.wml_error("division by zero on variable " .. name) end
		wesnoth.set_variable(name, (tonumber(wesnoth.get_variable(name)) or 0) / divide)
	end

	if cfg.modulo then
		local modulo = tonumber(cfg.modulo) or 0
		if modulo == 0 then helper.wml_error("division by zero on variable " .. name) end
		wesnoth.set_variable(name, (tonumber(wesnoth.get_variable(name)) or 0) % modulo)
	end

	if cfg.round then
		local var = tonumber(wesnoth.get_variable(name) or 0)
		local round_val = cfg.round
		if round_val == "ceil" then
			wesnoth.set_variable(name, math.ceil(var))
		elseif round_val == "floor" then
			wesnoth.set_variable(name, math.floor(var))
		else
			local decimals, discarded = math.modf(tonumber(round_val) or 0)
			local value = var * (10 ^ decimals)
			value = helper.round(value)
			value = value * (10 ^ -decimals)
			wesnoth.set_variable(name, value)
		end
	end

	-- unlike the other math operations, ipart and fpart do not act on
	-- the value already contained in the variable
	-- but on the value assigned to the respective key
	if cfg.ipart then
		local ivalue, fvalue = math.modf(tonumber(cfg.ipart) or 0)
		wesnoth.set_variable(name, ivalue)
	end

	if cfg.fpart then
		local ivalue, fvalue = math.modf(tonumber(cfg.fpart) or 0)
		wesnoth.set_variable(name, fvalue)
	end

	if cfg.string_length ~= nil then
		wesnoth.set_variable(name, string.len(tostring(cfg.string_length)))
	end

	if cfg.time then
		if cfg.time == "stamp" then
			wesnoth.set_variable(name, wesnoth.get_time_stamp())
		end
	end

	if cfg.rand then
		local random_string = cfg.rand
		local num_choices = 0
		local items = {}

		-- split on commas
		for word in random_string:gmatch("[^,]+") do
			-- does the word contain two dots? If yes, that's a range
			local dots_start, dots_end = word:find("%.%.")
			if dots_start then
				-- split on the dots if so and cast as numbers
				local low = tonumber(word:sub(1, dots_start-1))
				local high = tonumber(word:sub(dots_end+1))
				-- perhaps someone passed a string as part of the range, intercept the issue
				if not (low and high) then
					wesnoth.message("<WML>","Malformed range: rand " .. cfg.rand)
					table.insert(items, word)
					num_choices = num_choices + 1
				else
					if low > high then
						-- low is greater than high, swap them
						low, high = high, low
					end

					-- if both ends represent the same number, then just use that number
					if low == high then
						table.insert(items, low)
						num_choices = num_choices + 1
					else
						-- insert a table representing the range
						table.insert(items, {low, high})
						-- how many items does the range contain? Increase difference by 1 because we include both ends
						num_choices = num_choices + (high - low) + 1
					end
				end
			else
				-- handle as a string
				table.insert(items, word)
				num_choices = num_choices + 1
			end
		end

		local idx = wesnoth.random(1, num_choices)
		local done = false

		for i, item in ipairs(items) do
			if type(item) == "table" then -- that's a range
				local elems = item[2] - item[1] + 1 -- amount of elements in the range, both ends included
				if elems >= idx then
					wesnoth.set_variable(name, item[1] + elems - idx)
					done = true
					break
				else
					idx = idx - elems
				end
			else -- that's a single element
				idx = idx - 1
				if idx == 0 then
					wesnoth.set_variable(name, item)
					done = true
				end
			end
			if done then break end
		end
	end

	local join_child = helper.get_child(cfg, "join")
	if join_child then
		local array_name = join_child.variable or helper.wml_error "missing variable= attribute in [join]"
		local separator = join_child.separator
		local key_name = join_child.key or "value"
		local remove_empty = join_child.remove_empty

		local string_to_join = {}

		for i, element in ipairs(helper.get_variable_array(array_name)) do
			if element[key_name] ~= nil or (not remove_empty) then
				table.insert(string_to_join, tostring(element[key_name]))
			end
		end

		wesnoth.set_variable(name, table.concat(string_to_join, separator))
>>>>>>> 8b82fb32
	end
end<|MERGE_RESOLUTION|>--- conflicted
+++ resolved
@@ -1040,11 +1040,9 @@
 
 function wml_actions.reset_fog(cfg)
 	local locs, sides = parse_fog_cfg(cfg)
-<<<<<<< HEAD
 	for i = 1, #sides do
 		wesnoth.add_fog(sides[i].side, locs, cfg.reset_view)
-=======
-	wesnoth.add_fog(sides, locs, cfg.reset_view)
+	end
 end
 
 function wml_actions.set_variable(cfg)
@@ -1207,6 +1205,5 @@
 		end
 
 		wesnoth.set_variable(name, table.concat(string_to_join, separator))
->>>>>>> 8b82fb32
 	end
 end