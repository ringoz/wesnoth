--- conflicted
+++ resolved
@@ -1,508 +1,498 @@
-
-#define ABILITY_HEALS
-	[heals]
-<<<<<<< HEAD
-		description=heals4
-		amount=4
-=======
-		value=4
-		cumulative=no
-		affect_allies=yes
-		name= _ "heals"
-		description=  _ "Heals:
+
+#define ABILITY_HEALS
+	[heals]
+		value=4
+		cumulative=no
+		affect_allies=yes
+		name= _ "heals +4"
+		description=  _ "Heals +4:
 Allows the unit to heal adjacent friendly units at the beginning of each turn.
 
-A unit cared for by a healer may heal up to 4 HP per turn.
-A poisoned unit cannot be cured of its poison by a healer, and must seek the care of a village or a unit that can cure."
-		affect_self=no
+A unit cared for by this healer may heal up to 4 HP per turn, or stop poison from taking effect for that turn.
+A poisoned unit cannot be cured of its poison by a healer, and must seek the care of a village or a unit that can cure."
+		affect_self=no
+		poison=slowed
+		[affect_adjacent]
+			adjacent=n,ne,se,s,sw,nw
+		[/affect_adjacent]
+	[/heals]
+#enddef
+
+#define ABILITY_CURES
+	[heals]
+		value=8
+		cumulative=no
+		affect_allies=yes
+		name= _ "heals +8"
+		description= _ "Heals +8:
+This unit combines herbal remedies with magic to heal units more quickly than is normally possible on the battlefield.
+
+A unit cared for by this healer may heal up to 8 HP per turn, or stop poison from taking effect for that turn.
+A poisoned unit cannot be cured of its poison by a healer, and must seek the care of a village or a unit that can cure."
+		affect_self=no
 		poison=slowed
-		[affect_adjacent]
-			adjacent=n,ne,se,s,sw,nw
-		[/affect_adjacent]
->>>>>>> 8000b0e9
-	[/heals]
-#enddef
-
-# For backward compat reasons, this heals & cures.
-#define ABILITY_CURES
-	[heals]
-<<<<<<< HEAD
-		description=heals8
-		amount=8
-=======
-		value=8
-		cumulative=no
-		affect_allies=yes
-		name= _ "cures"
-		description= _ "Cures:
-This unit combines herbal remedies with magic to heal units more quickly than is normally possible on the battlefield.
-
-This unit will care for all adjacent friendly units that are injured at the beginning of each turn.
-A unit cared for by a curer may heal up to 8 HP per turn.
-A curer can cure a unit of poison, although that unit will receive no additional healing on the turn it is cured of the poison."
-		affect_self=no
+		[affect_adjacent]
+			adjacent=n,ne,se,s,sw,nw
+		[/affect_adjacent]
+	[/heals]
+	[heals]
+		affect_allies=yes
+		name= _ "cures"
+		description= _ "Cures:
+A curer can cure a unit of poison, although that unit will receive no additional healing on the turn it is cured of the poison."
+		affect_self=no
+		poison=cured
+		[affect_adjacent]
+			adjacent=n,ne,se,s,sw,nw
+		[/affect_adjacent]
+	[/heals]
+#enddef
+
+#define ABILITY_REGENERATES
+	[regenerate]
+		value=8
+		cumulative=no
+		name= _ "regenerates"
+		description= _ "Regenerates:
+The unit will heal itself 8 hp per turn. If it is poisoned, it will remove the poison instead of healing."
+		affect_self=yes
 		poison=cured
-		[affect_adjacent]
-			adjacent=n,ne,se,s,sw,nw
-		[/affect_adjacent]
->>>>>>> 8000b0e9
-	[/heals]
-	[cures]
-	[/cures]
-#enddef
-
-#define ABILITY_REGENERATES
-	[regenerate]
-		value=8
-		cumulative=no
-		name= _ "regenerates"
-		description= _ "Regenerates:
-The unit will heal itself 8 hp per turn. If it is poisoned, it will remove the poison instead of healing."
-		affect_self=yes
-		poison=cured
-	[/regenerate]
-#enddef
-
-#define ABILITY_STEADFAST
-	[resistance]
-		multiply=2
-		max_value=50
-		apply_to=blade,pierce,impact,fire,cold,holy
-		[filter_apply]
-			filter=value
-			greater_than=0
-		[/filter_apply]
-		name= _ "steadfast"
+	[/regenerate]
+#enddef
+
+#define ABILITY_STEADFAST
+	[resistance]
+		multiply=2
+		max_value=50
+		apply_to=blade,pierce,impact,fire,cold,holy
+		[filter_apply]
+			filter=value
+			greater_than=0
+		[/filter_apply]
+		name= _ "steadfast"
 		description= _ "Steadfast:
-This unit's resistances are doubled, up to a maximum of 50%, when defending. Vulnerabilities are not affected."
-		affect_self=yes
-		active_on=defense
-	[/resistance]
-#enddef
-
-#define ABILITY_LEADERSHIP_LEVEL_1
-	[leadership]
-		value=25
-		cumulative=no
-		affect_allies=yes
-		name= _ "leadership"
+This unit's resistances are doubled, up to a maximum of 50%, when defending. Vulnerabilities are not affected."
+		affect_self=yes
+		active_on=defense
+	[/resistance]
+#enddef
+
+#define ABILITY_LEADERSHIP_LEVEL_1
+	[leadership]
+		value=25
+		cumulative=no
+		affect_allies=yes
+		name= _ "leadership"
 		description= _ "Leadership:
 This unit can lead friendly units that are next to it, making them fight better.
 
-Adjacent friendly units of lower level will do more damage in battle. When a unit adjacent to, of a lower level than, and on the same side as a unit with Leadership engages in combat, its attacks do 25% more damage times the difference in their levels."
-		affect_self=no
-		[affect_adjacent]
-			adjacent=n,ne,se,s,sw,nw
-			[filter]
-				level=0
-			[/filter]
-		[/affect_adjacent]
-	[/leadership]
-#enddef
-#define ABILITY_LEADERSHIP_LEVEL_2
-	[leadership]
-		value=50
-		cumulative=no
-		affect_allies=yes
-		name= _ "leadership"
+Adjacent friendly units of lower level will do more damage in battle. When a unit adjacent to, of a lower level than, and on the same side as a unit with Leadership engages in combat, its attacks do 25% more damage times the difference in their levels."
+		affect_self=no
+		[affect_adjacent]
+			adjacent=n,ne,se,s,sw,nw
+			[filter]
+				level=0
+			[/filter]
+		[/affect_adjacent]
+	[/leadership]
+#enddef
+#define ABILITY_LEADERSHIP_LEVEL_2
+	[leadership]
+		value=50
+		cumulative=no
+		affect_allies=yes
+		name= _ "leadership"
 		description= _ "Leadership:
 This unit can lead friendly units that are next to it, making them fight better.
 
-Adjacent friendly units of lower level will do more damage in battle. When a unit adjacent to, of a lower level than, and on the same side as a unit with Leadership engages in combat, its attacks do 25% more damage times the difference in their levels."
-		affect_self=no
-		[affect_adjacent]
-			adjacent=n,ne,se,s,sw,nw
-			[filter]
-				level=0
-			[/filter]
-		[/affect_adjacent]
-	[/leadership]
-	[leadership]
-		value=25
-		cumulative=no
-		affect_allies=yes
-		affect_self=no
-		[affect_adjacent]
-			adjacent=n,ne,se,s,sw,nw
-			[filter]
-				level=1
-			[/filter]
-		[/affect_adjacent]
-	[/leadership]
-#enddef
-#define ABILITY_LEADERSHIP_LEVEL_3
-	[leadership]
-		value=75
-		cumulative=no
-		affect_allies=yes
-		name= _ "leadership"
+Adjacent friendly units of lower level will do more damage in battle. When a unit adjacent to, of a lower level than, and on the same side as a unit with Leadership engages in combat, its attacks do 25% more damage times the difference in their levels."
+		affect_self=no
+		[affect_adjacent]
+			adjacent=n,ne,se,s,sw,nw
+			[filter]
+				level=0
+			[/filter]
+		[/affect_adjacent]
+	[/leadership]
+	[leadership]
+		value=25
+		cumulative=no
+		affect_allies=yes
+		affect_self=no
+		[affect_adjacent]
+			adjacent=n,ne,se,s,sw,nw
+			[filter]
+				level=1
+			[/filter]
+		[/affect_adjacent]
+	[/leadership]
+#enddef
+#define ABILITY_LEADERSHIP_LEVEL_3
+	[leadership]
+		value=75
+		cumulative=no
+		affect_allies=yes
+		name= _ "leadership"
 		description= _ "Leadership:
 This unit can lead friendly units that are next to it, making them fight better.
 
-Adjacent friendly units of lower level will do more damage in battle. When a unit adjacent to, of a lower level than, and on the same side as a unit with Leadership engages in combat, its attacks do 25% more damage times the difference in their levels."
-		affect_self=no
-		[affect_adjacent]
-			adjacent=n,ne,se,s,sw,nw
-			[filter]
-				level=0
-			[/filter]
-		[/affect_adjacent]
-	[/leadership]
-	[leadership]
-		value=50
-		cumulative=no
-		affect_allies=yes
-		affect_self=no
-		[affect_adjacent]
-			adjacent=n,ne,se,s,sw,nw
-			[filter]
-				level=1
-			[/filter]
-		[/affect_adjacent]
-	[/leadership]
-	[leadership]
-		value=25
-		cumulative=no
-		affect_allies=yes
-		affect_self=no
-		[affect_adjacent]
-			adjacent=n,ne,se,s,sw,nw
-			[filter]
-				level=2
-			[/filter]
-		[/affect_adjacent]
-	[/leadership]
-#enddef
-#define ABILITY_LEADERSHIP_LEVEL_4
-	[leadership]
-		value=100
-		cumulative=no
-		affect_allies=yes
-		name= _ "leadership"
+Adjacent friendly units of lower level will do more damage in battle. When a unit adjacent to, of a lower level than, and on the same side as a unit with Leadership engages in combat, its attacks do 25% more damage times the difference in their levels."
+		affect_self=no
+		[affect_adjacent]
+			adjacent=n,ne,se,s,sw,nw
+			[filter]
+				level=0
+			[/filter]
+		[/affect_adjacent]
+	[/leadership]
+	[leadership]
+		value=50
+		cumulative=no
+		affect_allies=yes
+		affect_self=no
+		[affect_adjacent]
+			adjacent=n,ne,se,s,sw,nw
+			[filter]
+				level=1
+			[/filter]
+		[/affect_adjacent]
+	[/leadership]
+	[leadership]
+		value=25
+		cumulative=no
+		affect_allies=yes
+		affect_self=no
+		[affect_adjacent]
+			adjacent=n,ne,se,s,sw,nw
+			[filter]
+				level=2
+			[/filter]
+		[/affect_adjacent]
+	[/leadership]
+#enddef
+#define ABILITY_LEADERSHIP_LEVEL_4
+	[leadership]
+		value=100
+		cumulative=no
+		affect_allies=yes
+		name= _ "leadership"
 		description= _ "Leadership:
 This unit can lead friendly units that are next to it, making them fight better.
 
-Adjacent friendly units of lower level will do more damage in battle. When a unit adjacent to, of a lower level than, and on the same side as a unit with Leadership engages in combat, its attacks do 25% more damage times the difference in their levels."
-		affect_self=no
-		[affect_adjacent]
-			adjacent=n,ne,se,s,sw,nw
-			[filter]
-				level=0
-			[/filter]
-		[/affect_adjacent]
-	[/leadership]
-	[leadership]
-		value=75
-		cumulative=no
-		affect_allies=yes
-		affect_self=no
-		[affect_adjacent]
-			adjacent=n,ne,se,s,sw,nw
-			[filter]
-				level=1
-			[/filter]
-		[/affect_adjacent]
-	[/leadership]
-	[leadership]
-		value=50
-		cumulative=no
-		affect_allies=yes
-		affect_self=no
-		[affect_adjacent]
-			adjacent=n,ne,se,s,sw,nw
-			[filter]
-				level=2
-			[/filter]
-		[/affect_adjacent]
-	[/leadership]
-	[leadership]
-		value=25
-		cumulative=no
-		affect_allies=yes
-		affect_self=no
-		[affect_adjacent]
-			adjacent=n,ne,se,s,sw,nw
-			[filter]
-				level=3
-			[/filter]
-		[/affect_adjacent]
-	[/leadership]
-#enddef
-#define ABILITY_LEADERSHIP_LEVEL_5
-	[leadership]
-		value=125
-		cumulative=no
-		affect_allies=yes
-		name= _ "leadership"
+Adjacent friendly units of lower level will do more damage in battle. When a unit adjacent to, of a lower level than, and on the same side as a unit with Leadership engages in combat, its attacks do 25% more damage times the difference in their levels."
+		affect_self=no
+		[affect_adjacent]
+			adjacent=n,ne,se,s,sw,nw
+			[filter]
+				level=0
+			[/filter]
+		[/affect_adjacent]
+	[/leadership]
+	[leadership]
+		value=75
+		cumulative=no
+		affect_allies=yes
+		affect_self=no
+		[affect_adjacent]
+			adjacent=n,ne,se,s,sw,nw
+			[filter]
+				level=1
+			[/filter]
+		[/affect_adjacent]
+	[/leadership]
+	[leadership]
+		value=50
+		cumulative=no
+		affect_allies=yes
+		affect_self=no
+		[affect_adjacent]
+			adjacent=n,ne,se,s,sw,nw
+			[filter]
+				level=2
+			[/filter]
+		[/affect_adjacent]
+	[/leadership]
+	[leadership]
+		value=25
+		cumulative=no
+		affect_allies=yes
+		affect_self=no
+		[affect_adjacent]
+			adjacent=n,ne,se,s,sw,nw
+			[filter]
+				level=3
+			[/filter]
+		[/affect_adjacent]
+	[/leadership]
+#enddef
+#define ABILITY_LEADERSHIP_LEVEL_5
+	[leadership]
+		value=125
+		cumulative=no
+		affect_allies=yes
+		name= _ "leadership"
 		description= _ "Leadership:
 This unit can lead friendly units that are next to it, making them fight better.
 
-Adjacent friendly units of lower level will do more damage in battle. When a unit adjacent to, of a lower level than, and on the same side as a unit with Leadership engages in combat, its attacks do 25% more damage times the difference in their levels."
-		affect_self=no
-		[affect_adjacent]
-			adjacent=n,ne,se,s,sw,nw
-			[filter]
-				level=0
-			[/filter]
-		[/affect_adjacent]
-	[/leadership]
-	[leadership]
-		value=100
-		cumulative=no
-		affect_allies=yes
-		affect_self=no
-		[affect_adjacent]
-			adjacent=n,ne,se,s,sw,nw
-			[filter]
-				level=1
-			[/filter]
-		[/affect_adjacent]
-	[/leadership]
-	[leadership]
-		value=75
-		cumulative=no
-		affect_allies=yes
-		affect_self=no
-		[affect_adjacent]
-			adjacent=n,ne,se,s,sw,nw
-			[filter]
-				level=2
-			[/filter]
-		[/affect_adjacent]
-	[/leadership]
-	[leadership]
-		value=50
-		cumulative=no
-		affect_allies=yes
-		affect_self=no
-		[affect_adjacent]
-			adjacent=n,ne,se,s,sw,nw
-			[filter]
-				level=3
-			[/filter]
-		[/affect_adjacent]
-	[/leadership]
-	[leadership]
-		value=25
-		cumulative=no
-		affect_allies=yes
-		affect_self=no
-		[affect_adjacent]
-			adjacent=n,ne,se,s,sw,nw
-			[filter]
-				level=4
-			[/filter]
-		[/affect_adjacent]
-	[/leadership]
-#enddef
-
-#define ABILITY_SKIRMISHER
-	[skirmisher]
-		name= _ "skirmisher"
+Adjacent friendly units of lower level will do more damage in battle. When a unit adjacent to, of a lower level than, and on the same side as a unit with Leadership engages in combat, its attacks do 25% more damage times the difference in their levels."
+		affect_self=no
+		[affect_adjacent]
+			adjacent=n,ne,se,s,sw,nw
+			[filter]
+				level=0
+			[/filter]
+		[/affect_adjacent]
+	[/leadership]
+	[leadership]
+		value=100
+		cumulative=no
+		affect_allies=yes
+		affect_self=no
+		[affect_adjacent]
+			adjacent=n,ne,se,s,sw,nw
+			[filter]
+				level=1
+			[/filter]
+		[/affect_adjacent]
+	[/leadership]
+	[leadership]
+		value=75
+		cumulative=no
+		affect_allies=yes
+		affect_self=no
+		[affect_adjacent]
+			adjacent=n,ne,se,s,sw,nw
+			[filter]
+				level=2
+			[/filter]
+		[/affect_adjacent]
+	[/leadership]
+	[leadership]
+		value=50
+		cumulative=no
+		affect_allies=yes
+		affect_self=no
+		[affect_adjacent]
+			adjacent=n,ne,se,s,sw,nw
+			[filter]
+				level=3
+			[/filter]
+		[/affect_adjacent]
+	[/leadership]
+	[leadership]
+		value=25
+		cumulative=no
+		affect_allies=yes
+		affect_self=no
+		[affect_adjacent]
+			adjacent=n,ne,se,s,sw,nw
+			[filter]
+				level=4
+			[/filter]
+		[/affect_adjacent]
+	[/leadership]
+#enddef
+
+#define ABILITY_SKIRMISHER
+	[skirmisher]
+		name= _ "skirmisher"
 		description= _ "Skirmisher:
-This unit is skilled in moving past enemies quickly, and ignores all enemy Zones of Control. (Exception: if you stop in an enemy zone of control, your remaining movement will be set to 0 even if you are a skirmisher.)"
-		affect_self=yes
-	[/skirmisher]
-#enddef
-
-#define ABILITY_ILLUMINATES
-	[illuminates]
-		value=1
-		cumulative=no
-		name= _ "illuminates"
+This unit is skilled in moving past enemies quickly, and ignores all enemy Zones of Control. (Exception: if you stop in an enemy zone of control, your remaining movement will be set to 0 even if you are a skirmisher.)"
+		affect_self=yes
+	[/skirmisher]
+#enddef
+
+#define ABILITY_ILLUMINATES
+	[illuminates]
+		value=1
+		cumulative=no
+		name= _ "illuminates"
 		description= _ "Illuminates:
 This unit illuminates the surrounding area, making lawful units fight better, and chaotic units fight worse.
 
-Any units adjacent to this unit will fight as if it were dusk when it is night, and as if it were day when it is dusk."
-		affect_self=yes
-	[/illuminates]
-#enddef
-
-#define ABILITY_TELEPORT
-	[teleport]
-		name= _ "teleport"
+Any units adjacent to this unit will fight as if it were dusk when it is night, and as if it were day when it is dusk."
+		affect_self=yes
+	[/illuminates]
+#enddef
+
+#define ABILITY_TELEPORT
+	[teleport]
+		name= _ "teleport"
 		description= _ "Teleport:
-This unit may teleport between any two friendly villages using one of its moves."
-	[/teleport]
-#enddef
-
-#define ABILITY_AMBUSH
-	[hides]
-		name= _ "ambush"
+This unit may teleport between any two friendly villages using one of its moves."
+	[/teleport]
+#enddef
+
+#define ABILITY_AMBUSH
+	[hides]
+		name= _ "ambush"
 		description= _ "Ambush:
 This unit can hide in forest, and remain undetected by its enemies.
 
-Enemy units cannot see or attack this unit when it is in forest, except for any turn immediately after this unit has attacked, or if there are enemy units next to this unit."
-		affect_self=yes
-		[filter]
-			[filter_location]
-				terrain=f,T,F
-			[/filter_location]
-		[/filter]
-	[/hides]
-#enddef
-
-#define ABILITY_NIGHTSTALK
-	[hides]
-		name= _ "nightstalk"
+Enemy units cannot see or attack this unit when it is in forest, except for any turn immediately after this unit has attacked, or if there are enemy units next to this unit."
+		affect_self=yes
+		[filter]
+			[filter_location]
+				terrain=f,T,F
+			[/filter_location]
+		[/filter]
+	[/hides]
+#enddef
+
+#define ABILITY_NIGHTSTALK
+	[hides]
+		name= _ "nightstalk"
 		description= _ "Nightstalk:
 The unit becomes invisible during night.
 
-Enemy units cannot see or attack this unit at night, except for any turn immediately after this unit has attacked, or if there are enemy units next to this unit."
-		affect_self=yes
-		[filter]
-			[filter_location]
-				time_of_day=chaotic
-			[/filter_location]
-		[/filter]
-	[/hides]
-#enddef
-
-#define ABILITY_SUBMERGE
-	[hides]
-		name= _ "submerge"
+Enemy units cannot see or attack this unit at night, except for any turn immediately after this unit has attacked, or if there are enemy units next to this unit."
+		affect_self=yes
+		[filter]
+			[filter_location]
+				time_of_day=chaotic
+			[/filter_location]
+		[/filter]
+	[/hides]
+#enddef
+
+#define ABILITY_SUBMERGE
+	[hides]
+		name= _ "submerge"
 		description= _ "Submerge:
 This unit can hide in deep water, and remain undetected by its enemies.
 
-Enemy units cannot see or attack this unit when it is in deep water, except for any turn immediately after this unit has attacked, or if there are enemy units next to this unit."
-		affect_self=yes
-		[filter]
-			[filter_location]
-				terrain=s
-			[/filter_location]
-		[/filter]
-	[/hides]
-#enddef
-
-
-
-
-
-#define WEAPON_SPECIAL_BERSERK
-		[berserk]
-			name= _ "berserk"
+Enemy units cannot see or attack this unit when it is in deep water, except for any turn immediately after this unit has attacked, or if there are enemy units next to this unit."
+		affect_self=yes
+		[filter]
+			[filter_location]
+				terrain=s
+			[/filter_location]
+		[/filter]
+	[/hides]
+#enddef
+
+
+
+
+
+#define WEAPON_SPECIAL_BERSERK
+		[berserk]
+			name= _ "berserk"
 			description= _ "Berserk:
-Whether used offensively or defensively, this attack presses the engagement until one of the combatants is slain, or 30 rounds of attacks have occurred."
-			cumulative=no
-			rounds=30
-		[/berserk]
-#enddef
-
-#define WEAPON_SPECIAL_BACKSTAB
-		[damage]
-			name= _ "backstab"
+Whether used offensively or defensively, this attack presses the engagement until one of the combatants is slain, or 30 rounds of attacks have occurred."
+			cumulative=no
+			rounds=30
+		[/berserk]
+#enddef
+
+#define WEAPON_SPECIAL_BACKSTAB
+		[damage]
+			name= _ "backstab"
 			description= _ "Backstab:
-This attack deals double damage if there is an enemy of the target on the opposite side of the target, and that unit is not incapacitated (e.g. turned to stone)."
-			cumulative=no
-			multiply=2
-			backstab=yes
-			active_on=offense
-		[/damage]
-#enddef
-
-#define WEAPON_SPECIAL_PLAGUE_TYPE TYPE
-		[plague]
-			name= _ "plague"
+This attack deals double damage if there is an enemy of the target on the opposite side of the target, and that unit is not incapacitated (e.g. turned to stone)."
+			cumulative=no
+			multiply=2
+			backstab=yes
+			active_on=offense
+		[/damage]
+#enddef
+
+#define WEAPON_SPECIAL_PLAGUE_TYPE TYPE
+		[plague]
+			name= _ "plague"
 			description= _ "Plague:
-When a unit is killed by a Plague attack, that unit is replaced with a unit identical to and on the same side as the unit with the Plague attack. (This doesn't work on Undead or units in villages.)"
-			type={TYPE}
-		[/plague]
-#enddef
-#define WEAPON_SPECIAL_PLAGUE
-		[plague]
-			name= _ "plague"
+When a unit is killed by a Plague attack, that unit is replaced with a unit identical to and on the same side as the unit with the Plague attack. (This doesn't work on Undead or units in villages.)"
+			type={TYPE}
+		[/plague]
+#enddef
+#define WEAPON_SPECIAL_PLAGUE
+		[plague]
+			name= _ "plague"
 			description= _ "Plague:
-When a unit is killed by a Plague attack, that unit is replaced with a unit identical to and on the same side as the unit with the Plague attack. (This doesn't work on Undead or units in villages.)"
-		[/plague]
-#enddef
-
-#define WEAPON_SPECIAL_SLOW
-		[slow]
-			name= _ "slows"
+When a unit is killed by a Plague attack, that unit is replaced with a unit identical to and on the same side as the unit with the Plague attack. (This doesn't work on Undead or units in villages.)"
+		[/plague]
+#enddef
+
+#define WEAPON_SPECIAL_SLOW
+		[slow]
+			name= _ "slows"
 			description= _ "Slow:
-This attack slows the target. Slow halves the damage caused by attacks and slowed units move at half the normal speed (rounded up)."
-			cumulative=no
-		[/slow]
-#enddef
-
-#define WEAPON_SPECIAL_STONE
-		[stones]
-			name= _ "stones"
+This attack slows the target. Slow halves the damage caused by attacks and slowed units move at half the normal speed (rounded up)."
+			cumulative=no
+		[/slow]
+#enddef
+
+#define WEAPON_SPECIAL_STONE
+		[stones]
+			name= _ "stones"
 			description= _ "Stone:
-This attack turns the target to stone. Units that have been turned to stone may not move or attack."
-		[/stones]
-#enddef
-
-#define WEAPON_SPECIAL_MARKSMAN
-		[chance_to_hit]
-			name= _ "marksman"
+This attack turns the target to stone. Units that have been turned to stone may not move or attack."
+		[/stones]
+#enddef
+
+#define WEAPON_SPECIAL_MARKSMAN
+		[chance_to_hit]
+			name= _ "marksman"
 			description= _ "Marksman:
-When used offensively, this attack always has at least a 60% chance to hit."
-			value=60
-			cumulative=yes
-			active_on=offense
-		[/chance_to_hit]
-#enddef
-
-#define WEAPON_SPECIAL_MAGICAL
-		[chance_to_hit]
-			name= _ "magical"
+When used offensively, this attack always has at least a 60% chance to hit."
+			value=60
+			cumulative=yes
+			active_on=offense
+		[/chance_to_hit]
+#enddef
+
+#define WEAPON_SPECIAL_MAGICAL
+		[chance_to_hit]
+			name= _ "magical"
 			description= _ "Magical:
-This attack always has a 70% chance to hit."
-			value=70
-			cumulative=no
-		[/chance_to_hit]
-#enddef
-
-#define WEAPON_SPECIAL_SWARM
-		[attacks]
-			name= _ "swarm"
+This attack always has a 70% chance to hit."
+			value=70
+			cumulative=no
+		[/chance_to_hit]
+#enddef
+
+#define WEAPON_SPECIAL_SWARM
+		[attacks]
+			name= _ "swarm"
 			description= _ "Swarm:
-The number of strikes of this attack decreases when the unit is wounded. The number of strikes is proportional to the % of HP/maximum HP the unit has. For example a unit with 3/4 of its maximum HP will get 3/4 of the number of strikes."
-		[/attacks]
-#enddef
-
-#define WEAPON_SPECIAL_CHARGE
-		[damage]
-			name= _ "charge"
+The number of strikes of this attack decreases when the unit is wounded. The number of strikes is proportional to the % of HP/maximum HP the unit has. For example a unit with 3/4 of its maximum HP will get 3/4 of the number of strikes."
+		[/attacks]
+#enddef
+
+#define WEAPON_SPECIAL_CHARGE
+		[damage]
+			name= _ "charge"
 			description= _ "Charge:
-This attack deals double damage to the target. It also causes this unit to take double damage from the target's counterattack."
-			multiply=2
-			cumulative=no
-			apply_to=self,opponent
-			active_on=offense
-		[/damage]
-#enddef
-
-#define WEAPON_SPECIAL_DRAIN
-		[drains]
-			name= _ "drains"
+This attack deals double damage to the target. It also causes this unit to take double damage from the target's counterattack."
+			multiply=2
+			cumulative=no
+			apply_to=self,opponent
+			active_on=offense
+		[/damage]
+#enddef
+
+#define WEAPON_SPECIAL_DRAIN
+		[drains]
+			name= _ "drains"
 			description= _ "Drain:
-This unit drains health from living units, healing itself for half the amount of damage it deals (rounded down)."
-		[/drains]
-#enddef
-
-#define WEAPON_SPECIAL_FIRSTSTRIKE
-		[firststrike]
-			name= _ "firststrike"
+This unit drains health from living units, healing itself for half the amount of damage it deals (rounded down)."
+		[/drains]
+#enddef
+
+#define WEAPON_SPECIAL_FIRSTSTRIKE
+		[firststrike]
+			name= _ "firststrike"
 			description= _ "First Strike:
-This unit always strikes first with this attack, even if they are defending."
-		[/firststrike]
-#enddef
-
-#define WEAPON_SPECIAL_POISON
-		[poison]
-			name= _ "poison"
+This unit always strikes first with this attack, even if they are defending."
+		[/firststrike]
+#enddef
+
+#define WEAPON_SPECIAL_POISON
+		[poison]
+			name= _ "poison"
 			description= _ "Poison:
-This attack poisons the target. Poisoned units lose 8 HP every turn until they are cured or are reduced to 1 HP."
-		[/poison]
-#enddef
-
-
-
-
-
-
-
-
-
+This attack poisons the target. Poisoned units lose 8 HP every turn until they are cured or are reduced to 1 HP."
+		[/poison]
+#enddef
+
+