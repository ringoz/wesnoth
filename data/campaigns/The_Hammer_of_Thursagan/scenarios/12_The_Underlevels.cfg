--- conflicted
+++ resolved
@@ -4,11 +4,7 @@
     id=12_The_Underlevels
     name= _ "The Underlevels"
     map_data="{campaigns/The_Hammer_of_Thursagan/maps/12_The_Underlevels.map}"
-<<<<<<< HEAD
-    turns=unlimited
-=======
     turns=65
->>>>>>> 6256341c
     next_scenario=13_Epilogue
     victory_when_enemies_defeated=yes
 
@@ -68,37 +64,6 @@
         color=black
         facing=nw
 
-<<<<<<< HEAD
-        # Initial hallway - north
-        {MASKED_DWARF (Dwarvish Masked Steelclad)    10 25}
-        {MASKED_DWARF (Dwarvish Masked Steelclad)    14 25}
-        {MASKED_DWARF (Dwarvish Masked Steelclad)    18 25}
-        {MASKED_DWARF (Dwarvish Masked Thunderguard) 12 25}
-        {MASKED_DWARF (Dwarvish Masked Thunderguard) 16 25}
-        {MASKED_DWARF (Dwarvish Masked Thunderguard) 20 25}
-
-        # Intital hallway - south
-        {MASKED_DWARF (Dwarvish Masked Steelclad)    10 34}
-        {MASKED_DWARF (Dwarvish Masked Steelclad)    14 34}
-        {MASKED_DWARF (Dwarvish Masked Steelclad)    18 34}
-        {MASKED_DWARF (Dwarvish Masked Thunderguard) 12 34}
-        {MASKED_DWARF (Dwarvish Masked Thunderguard) 16 34}
-        {MASKED_DWARF (Dwarvish Masked Thunderguard) 20 34}
-
-        # South fork, group 3 - final boss
-        {NOTRAIT_UNIT 2 "Draug" 20 43} {GUARDIAN} {NO_UPKEEP}
-        {NOTRAIT_UNIT 2 "Draug" 20 44} {GUARDIAN} {NO_UPKEEP}
-        {NOTRAIT_UNIT 2 "Draug" 20 45} {GUARDIAN} {NO_UPKEEP}
-        {NOTRAIT_UNIT 2 "Draug" 28 43} {GUARDIAN} {NO_UPKEEP}
-        {NOTRAIT_UNIT 2 "Draug" 28 44} {GUARDIAN} {NO_UPKEEP}
-        {NOTRAIT_UNIT 2 "Draug" 28 45} {GUARDIAN} {NO_UPKEEP}
-        {NOTRAIT_UNIT 2 "Draug" 22 42} {GUARDIAN} {NO_UPKEEP}
-        {NOTRAIT_UNIT 2 "Draug" 24 41} {GUARDIAN} {NO_UPKEEP}
-        {NOTRAIT_UNIT 2 "Draug" 26 42} {GUARDIAN} {NO_UPKEEP}
-        {NOTRAIT_UNIT 2 "Draug" 26 46} {GUARDIAN} {NO_UPKEEP}
-        {NOTRAIT_UNIT 2 "Draug" 24 47} {GUARDIAN} {NO_UPKEEP}
-        {NOTRAIT_UNIT 2 "Draug" 22 46} {GUARDIAN} {NO_UPKEEP}
-=======
         {MASKED_DWARF (Dwarvish Masked Sentinel)    48 20}
         {MASKED_DWARF (Dwarvish Masked Sentinel)    48 24}
         {MASKED_DWARF (Dwarvish Masked Steelclad)    51 19}
@@ -116,15 +81,10 @@
         {NOTRAIT_UNIT () "Draug" 57 25} {GUARDIAN} {NO_UPKEEP}
         {NOTRAIT_UNIT () "Banebow" 56 25} {GUARDIAN} {NO_UPKEEP}
         {NOTRAIT_UNIT () "Draug" 56 26} {GUARDIAN} {NO_UPKEEP}
->>>>>>> 6256341c
 
         [ai]
             passive_leader=yes
             grouping=defensive
-<<<<<<< HEAD
-=======
-            {ATTACK_DEPTH 4 5 6}
->>>>>>> 6256341c
         [/ai]
     [/side]
     # wmllint: validate-on
@@ -220,51 +180,6 @@
         [/ai]
     [/side]
 
-<<<<<<< HEAD
-    # Stub side for the spiders
-    [side]
-        side=9
-        controller=ai
-        no_leader=yes
-        team_name=evil
-        hidden=yes
-        color=black
-
-        # North fork, group 3 (cave room)
-        {NOTRAIT_UNIT 9 "Giant Spider" 45  3} {GUARDIAN}
-        {NOTRAIT_UNIT 9 "Giant Spider" 39 12} {GUARDIAN}
-        {NOTRAIT_UNIT 9 "Giant Spider" 44  7} {GUARDIAN}
-        {NOTRAIT_UNIT 9 "Giant Spider" 39  7} {GUARDIAN}
-        {NOTRAIT_UNIT 9 "Giant Spider" 49  5} {GUARDIAN}
-        {NOTRAIT_UNIT 9 "Giant Spider" 38  2} {GUARDIAN}
-    [/side]
-
-    {PLACE_IMAGE "scenery/dwarven-doors-closed.png" 38 42}
-    {PLACE_IMAGE "scenery/dwarven-doors-closed.png" 39 42}
-    {PLACE_IMAGE "scenery/dwarven-doors-closed.png" 40 42}
-    {PLACE_IMAGE "scenery/dwarven-doors-closed.png" 21 55}
-    {PLACE_IMAGE "scenery/dwarven-doors-closed.png" 21 54}
-    {PLACE_IMAGE "scenery/dwarven-doors-closed.png" 55 34}
-    {PLACE_IMAGE "scenery/dwarven-doors-closed.png" 23 4}
-    {PLACE_IMAGE "scenery/dwarven-doors-closed.png" 39 13}
-    {PLACE_IMAGE "scenery/dwarven-doors-closed.png" 26 5}
-    {PLACE_IMAGE "scenery/dwarven-doors-closed.png" 25 8}
-    {PLACE_IMAGE "scenery/dwarven-doors-closed.png" 18 1}
-    {PLACE_IMAGE "scenery/dwarven-doors-closed.png" 10 2}
-    {PLACE_IMAGE "scenery/dwarven-doors-closed.png" 15 24}
-    {PLACE_IMAGE "scenery/dwarven-doors-closed.png" 15 36}
-
-    {PLACE_IMAGE "scenery/rune4.png" 12 1}
-    {PLACE_IMAGE "scenery/rune4.png" 20 1}
-    {PLACE_IMAGE "scenery/rune4.png" 41 43}
-    {PLACE_IMAGE "scenery/rune4.png" 37 43}
-
-    {PLACE_IMAGE "items/book2.png" 41 6}
-    {PLACE_IMAGE "items/chest.png" 15 22}
-    {PLACE_IMAGE "items/chest.png" 15 38}
-
-    {STARTING_VILLAGES 8 4}
-=======
     # Scenery
     {PLACE_IMAGE "scenery/rune2.png" 38 21}
     {PLACE_IMAGE "scenery/rune4.png" 38 23}
@@ -285,7 +200,6 @@
     {STARTING_VILLAGES_AREA 3 35 28 1}
     {STARTING_VILLAGES_AREA 3 23 13 4}
     {STARTING_VILLAGES 4 6}
->>>>>>> 6256341c
     {STARTING_VILLAGES 5 6}
 
     [event]
