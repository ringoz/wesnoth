--- conflicted
+++ resolved
@@ -20,7 +20,6 @@
    * Made orb and minmap colors configurable by the game preferences.
 
  * Miscellaneous and bug fixes:
-<<<<<<< HEAD
    * Fixed halos glitching through locations that become shrouded after the
      halo is rendered for the first time.
    * OS X user data directory is now ~/Library/Application Support/Wesnoth_1.13
@@ -40,9 +39,7 @@
    * Fix bug stopping drag+drop for unit movements
    * Revert premoved units selection to Wesnoth 1.10 behavior (#21448)
    * Fix unit move continuation if enemy discovered (#21372)
-=======
    * Support for total conversions, so called "cores". 
->>>>>>> b4ea561e
 
 Version 1.11.11:
  * Campaigns:
