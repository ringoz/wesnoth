--- conflicted
+++ resolved
@@ -1,10 +1,5 @@
-<<<<<<< HEAD
-# set minimum version
-cmake_minimum_required(VERSION 3.7)
-=======
 ﻿# set minimum version
 cmake_minimum_required(VERSION 3.14)
->>>>>>> a7cf1fe7
 
 project(wesnoth)
 
@@ -472,39 +467,12 @@
 #
 
 if(ENABLE_GAME OR ENABLE_TESTS)
-<<<<<<< HEAD
-# TODO: SDL2::SDL2 etc component target available with cmake 3.19+
 	find_package(SDL2 2.0.8 REQUIRED)
 	find_package(SDL2_image 2.0.2 REQUIRED)
 	find_package(SDL2_mixer 2.0.0 REQUIRED)
 	find_package(SDL2_ttf 2.0.12 REQUIRED)
 	find_package(PkgConfig REQUIRED)
 	find_package(Intl REQUIRED)
-=======
-	find_package(VorbisFile REQUIRED)
-	find_package(PkgConfig REQUIRED)
-	find_package(Fontconfig REQUIRED)
-	if(NOT MSVC)
-		# for everything else, use pkgconfig
-		# find_package can't be used for SDL2 since at least as of Ubuntu 20.04 they forgot to include the sdl2-config-version.cmake, so cmake can't tell if it's >= 2.0.8 and thus rejects using it
-		# meanwhile SDL2_image and SDL2_mixer don't seem to have any cmake configuration available at all
-		# the best I could find is that the more modern cmake module support is only available if you build SDL2 yourself instead of using a distro-packaged version
-		# still wouldn't help for SDL2_image and SDL2_mixer though
-		pkg_check_modules(SDL2 REQUIRED sdl2>=2.0.8)
-		pkg_check_modules(SDL2IMAGE REQUIRED SDL2_image>=2.0.2)
-		pkg_check_modules(SDL2MIXER REQUIRED SDL2_mixer>=2.0.0)
-	else()
-		# for MSVC, vcpkg builds and provides SDL2-related modules for cmake to use, so use those
-		# this also fixes the issue with our previous FindSDL2* scripts incorrectly using the Release version of these libs instead of the Debug version
-		find_package(SDL2 2.0.8 CONFIG REQUIRED)
-		find_package(sdl2-image CONFIG REQUIRED)
-		find_package(sdl2-mixer CONFIG REQUIRED)
-	endif()
-	pkg_check_modules(CAIRO REQUIRED cairo>=1.10)
-	pkg_check_modules(PANGOCAIRO REQUIRED pangocairo>=1.22.0)
-	pkg_check_modules(PANGO REQUIRED pango>=1.22.0)
-	pkg_check_modules(LIBREADLINE readline)
->>>>>>> a7cf1fe7
 endif()
 
 if(ENABLE_TESTS)
